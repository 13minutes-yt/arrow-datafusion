--- conflicted
+++ resolved
@@ -347,76 +347,6 @@
             group_by.expr.len(),
         ));
         let original_schema = Arc::new(original_schema);
-<<<<<<< HEAD
-=======
-        AggregateExec::try_new_with_schema(
-            mode,
-            group_by,
-            aggr_expr,
-            filter_expr,
-            input,
-            input_schema,
-            schema,
-            original_schema,
-        )
-    }
-
-    /// Create a new hash aggregate execution plan with the given schema.
-    /// This constructor isn't part of the public API, it is used internally
-    /// by Datafusion to enforce schema consistency during when re-creating
-    /// `AggregateExec`s inside optimization rules. Schema field names of an
-    /// `AggregateExec` depends on the names of aggregate expressions. Since
-    /// a rule may re-write aggregate expressions (e.g. reverse them) during
-    /// initialization, field names may change inadvertently if one re-creates
-    /// the schema in such cases.
-    #[allow(clippy::too_many_arguments)]
-    fn try_new_with_schema(
-        mode: AggregateMode,
-        group_by: PhysicalGroupBy,
-        mut aggr_expr: Vec<Arc<dyn AggregateExpr>>,
-        filter_expr: Vec<Option<Arc<dyn PhysicalExpr>>>,
-        input: Arc<dyn ExecutionPlan>,
-        input_schema: SchemaRef,
-        schema: SchemaRef,
-        original_schema: SchemaRef,
-    ) -> Result<Self> {
-        // Reset ordering requirement to `None` if aggregator is not order-sensitive
-        let mut order_by_expr = aggr_expr
-            .iter()
-            .map(|aggr_expr| {
-                let fn_reqs = aggr_expr.order_bys().map(|ordering| ordering.to_vec());
-                // If
-                // - aggregation function is order-sensitive and
-                // - aggregation is performing a "first stage" calculation, and
-                // - at least one of the aggregate function requirement is not inside group by expression
-                // keep the ordering requirement as is; otherwise ignore the ordering requirement.
-                // In non-first stage modes, we accumulate data (using `merge_batch`)
-                // from different partitions (i.e. merge partial results). During
-                // this merge, we consider the ordering of each partial result.
-                // Hence, we do not need to use the ordering requirement in such
-                // modes as long as partial results are generated with the
-                // correct ordering.
-                fn_reqs.filter(|req| {
-                    is_order_sensitive(aggr_expr)
-                        && mode.is_first_stage()
-                        && !group_by_contains_all_requirements(&group_by, req)
-                })
-            })
-            .collect::<Vec<_>>();
-        let requirement = get_finest_requirement(
-            &mut aggr_expr,
-            &mut order_by_expr,
-            &input.equivalence_properties(),
-        )?;
-        let mut ordering_req = requirement.unwrap_or(vec![]);
-        let input_order_mode = get_aggregate_search_mode(
-            &group_by,
-            &input,
-            &mut aggr_expr,
-            &mut order_by_expr,
-            &mut ordering_req,
-        );
->>>>>>> 53e780f6
 
         // Get GROUP BY expressions:
         let groupby_exprs = group_by.input_exprs();
