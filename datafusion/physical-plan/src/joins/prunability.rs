// Copyright (C) Synnada, Inc. - All Rights Reserved.
// This file does not contain any Apache Software Foundation (ASF) licensed code.

//! Includes prunability analysis of join tables and related utilities.

use std::collections::HashSet;
use std::sync::Arc;
use std::usize;

use super::utils::{ColumnIndex, JoinFilter};
use crate::EquivalenceProperties;

use arrow::datatypes::Schema;
use arrow_schema::{DataType, Fields, SortOptions};
use datafusion_common::tree_node::{Transformed, TreeNode, VisitRecursion};
use datafusion_common::{internal_err, DataFusionError, JoinSide, Result, ScalarValue};
use datafusion_expr::Operator;
use datafusion_physical_expr::equivalence::{
    EquivalenceClass, EquivalenceGroup, OrderingEquivalenceClass,
};
use datafusion_physical_expr::expressions::{
    BinaryExpr, CastExpr, Column, Literal, NegativeExpr,
};
use datafusion_physical_expr::utils::collect_columns;
use datafusion_physical_expr::{PhysicalExpr, PhysicalSortExpr, SortProperties};

/// Takes information about the join inputs (i.e. tables) and determines
/// which input can be pruned during the join operation.
///
/// # Arguments
///
/// * `filter` - A reference to the [`JoinFilter`] showing the expression
/// indices of the columns at their original tables, and the intermediate schema.
/// * `left_equal_properties` - Equivalence properties for the left table of the join.
/// * `right_equal_properties` - Equivalence properties for the right table of the join.
///
/// # Returns
///
/// The first boolean indicates if the left table is prunable,
/// the second one indicates whether the right table is.
pub fn is_filter_expr_prunable(
    filter: &JoinFilter,
    left_equal_properties: &EquivalenceProperties,
    right_equal_properties: &EquivalenceProperties,
) -> Result<(bool, bool)> {
    let left_indices = collect_one_side_columns(&filter.column_indices, JoinSide::Left);
    let right_indices = collect_one_side_columns(&filter.column_indices, JoinSide::Right);

<<<<<<< HEAD
    // println!("left_indices {:?}", left_indices);
    // println!("right_indices {:?}", right_indices);

    let left_sort_expr =
        intermediate_schema_sort_expr(left_sort_expr, &left_indices, filter.schema())?;
    let right_sort_expr =
        intermediate_schema_sort_expr(right_sort_expr, &right_indices, filter.schema())?;

    // println!("left_sort_expr {:?}", left_sort_expr);
    // println!("right_sort_expr {:?}", right_sort_expr);
    // println!("filter.schema() {}", filter.schema());
=======
>>>>>>> 53e780f6
    let new_eq = merge_equivalence_classes_for_intermediate_schema(
        &left_indices,
        &right_indices,
        filter.schema(),
        left_equal_properties,
        right_equal_properties,
    );

    // println!("new_eq {:?}", new_eq);

    let initial_expr = ExprPrunability::new(filter.expression.clone());
    let transformed_expr = initial_expr.transform_up(&|expr| {
        update_prunability(
            expr,
            || new_eq.clone(),
            &left_indices,
            &right_indices,
            filter.schema(),
        )
    })?;

    Ok(match transformed_expr.state.prune_side {
        TableSide::None => (false, false),
        TableSide::Left => (true, false),
        TableSide::Right => (false, true),
        TableSide::Both => (true, true),
    })
}

/// Collects the expressions according to the given join side parameter,
/// with the indices of them as they reside in the filter predicate.
fn collect_one_side_columns(
    column_indices: &[ColumnIndex],
    side: JoinSide,
) -> Vec<(usize, &ColumnIndex)> {
    column_indices
        .iter()
        .enumerate()
        .filter(|&(_, ci)| ci.side == side)
        .collect()
}

/// This struct encapsulates three pieces of information about a [`PhysicalExpr`]:
/// 1. Monotonicity (ordering) information of the corresponding expression.
/// 2. The source table (join side) of this expression (homogeneous vs.
///    heterogenous).
/// 3. Prunable side information regarding the expression (which is only possible
///    for boolean-valued expressions).
///
/// While transforming a [`PhysicalExpr`] up, each node holds a [`PrunabilityState`]
/// to propagate these crucial pieces of information.
#[derive(Debug, Clone, Copy)]
struct PrunabilityState {
    sort_options: SortProperties,
    table_side: TableSide,
    prune_side: TableSide,
}

impl Default for PrunabilityState {
    fn default() -> Self {
        Self {
            sort_options: SortProperties::Unordered,
            table_side: TableSide::None,
            prune_side: TableSide::None,
        }
    }
}

/// When we aim to find the prunability of join tables with a predicate in the type of [`PhysicalExpr`],
/// a post-order propagation algorithm is run over that [`PhysicalExpr`]. During that propagation,
/// this struct provides the necessary information to calculate current node's state ([`PrunabilityState`]).
#[derive(Debug)]
struct ExprPrunability {
    expr: Arc<dyn PhysicalExpr>,
    state: PrunabilityState,
    children: Vec<ExprPrunability>,
}

impl ExprPrunability {
    /// Creates a new [`ExprPrunability`] tree with empty states.
    fn new(expr: Arc<dyn PhysicalExpr>) -> Self {
        let children = expr.children();
        Self {
            expr,
            state: PrunabilityState::default(),
            children: children.into_iter().map(Self::new).collect(),
        }
    }

    /// Get state for each child
    fn children_state(&self) -> Vec<PrunabilityState> {
        self.children.iter().map(|child| child.state).collect()
    }
}

/// Indicates the table side information. It is either used for:
/// 1. Labelling the expression to show where its components are coming from, or
/// 2. Defining which side is prunable.
#[derive(PartialEq, Debug, Clone, Copy)]
enum TableSide {
    None,
    Left,
    Right,
    Both,
}

/// Updates and calculates the prunability properties of a [`PhysicalExpr`] node
/// based on its children.
///
/// The [`TableSide`] fields of the state are updated in this function's scope,
/// while the [`SortProperties`] field is updated in trait implementations of
/// [`PhysicalExpr`]. The only exception is [`Column`] expressions, as they
/// require special handling to consider equivalence properties.
///
/// # Arguments
///
/// * `node` - The [`ExprPrunability`] node to update.
/// * `equal_properties` - A closure returning the equivalence properties of columns according to the intermediate schema.
/// * `ordering_equal_properties` - A closure returning the ordering equivalence properties of columns according to the intermediate schema.
/// * `left_indices` - The mapping of expression indices coming from the left side of the join and their indices at their original table.
/// * `right_indices` - The mapping of expression indices coming from the right side of the join and their indices at their original table.
/// * `filter_schema` - The intermediate schema of the join operation to look up datatypes of the expression.
///
/// # Returns
///
/// Returns the updated [`ExprPrunability`] node if no errors are encountered.
fn update_prunability<F: Fn() -> EquivalenceProperties>(
    mut node: ExprPrunability,
    equal_properties: F,
    left_indices: &[(usize, &ColumnIndex)],
    right_indices: &[(usize, &ColumnIndex)],
    filter_schema: &Schema,
) -> Result<Transformed<ExprPrunability>> {
    if !node.children.is_empty() {
        // Handle the intermediate (non-leaf) node case:
        let children = node.children_state();
        let children_sort_options = children
            .iter()
            .map(|prunability_state| prunability_state.sort_options)
            .collect::<Vec<_>>();
        let parent_sort_options = node.expr.get_ordering(&children_sort_options);

        let parent_table_side = calculate_tableside_from_children(&children);

        let prune_side = if let Ok(DataType::Boolean) = node.expr.data_type(filter_schema)
        {
            if let Some(binary) = node.expr.as_any().downcast_ref::<BinaryExpr>() {
                calculate_pruneside_from_children(binary, &children)
            } else if let Some(_cast) = node.expr.as_any().downcast_ref::<CastExpr>() {
                children[0].prune_side
            } else {
                // TODO: Other expression types, (e.g. NOT (~))
                TableSide::None
            }
        } else {
            // If the target type is not boolean, we reset the prunable side information.
            TableSide::None
        };

        node.state = PrunabilityState {
            sort_options: parent_sort_options,
            table_side: parent_table_side,
            prune_side,
        };
    } else if let Some(column) = node.expr.as_any().downcast_ref::<Column>() {
        // If we have a leaf node, it is either a Column or a Literal. Handle the former here:
        let table_side = if left_indices
            .iter()
            .any(|(index, _)| index.eq(&column.index()))
        {
            TableSide::Left
        } else if right_indices
            .iter()
            .any(|(index, _)| index.eq(&column.index()))
        {
            TableSide::Right
        } else {
            return internal_err!("Unknown column to determine prunable table side");
        };

        let sp = equal_properties()
            .get_expr_ordering(node.expr.clone())
            .state;
        let column_sort_options = if let SortProperties::Ordered(order) = sp {
            SortProperties::Ordered(order)
        } else {
            SortProperties::Unordered
        };

        let prune_side = match (column.data_type(filter_schema), column_sort_options) {
            (Ok(DataType::Boolean), SortProperties::Ordered(sort_options))
                if !sort_options.descending =>
            {
                table_side
            }
            _ => TableSide::None,
        };

        node.state = PrunabilityState {
            sort_options: column_sort_options,
            table_side,
            prune_side,
        };
    } else {
        // Last option, literal leaf:
        node.state = PrunabilityState {
            sort_options: node.expr.get_ordering(&[]),
            table_side: TableSide::None,
            prune_side: TableSide::None,
        };
    }
    Ok(Transformed::Yes(node))
}

/// Determines the table side info of the target node according to given
/// children table sides.
fn calculate_tableside_from_children(children: &[PrunabilityState]) -> TableSide {
    children
        .iter()
        .fold(TableSide::None, |acc, x| match (acc, x.table_side) {
            (TableSide::Both, _)
            | (_, TableSide::Both)
            | (TableSide::Left, TableSide::Right)
            | (TableSide::Right, TableSide::Left) => TableSide::Both,
            (left, TableSide::None) => left,
            (TableSide::None, right) => right,
            (TableSide::Left, TableSide::Left) => TableSide::Left,
            (TableSide::Right, TableSide::Right) => TableSide::Right,
        })
}

/// Determines the prunable table side info of the target node according to
/// given children table sides and the applicable operation. The target node
/// must be a boolean-valued operation.
fn calculate_pruneside_from_children(
    binary: &BinaryExpr,
    children: &[PrunabilityState],
) -> TableSide {
    match binary.op() {
        // No need for a numeric operation arm, since boolean variables cannot
        // be operands of such operations.
        Operator::Gt | Operator::GtEq => {
            get_pruneside_at_gt_or_gteq(&children[0], &children[1])
        }
        Operator::Lt | Operator::LtEq => {
            get_pruneside_at_gt_or_gteq(&children[1], &children[0])
        }
        Operator::And => get_pruneside_at_and(&children[0], &children[1]),
        _ => TableSide::None,
    }
}

impl TreeNode for ExprPrunability {
    fn apply_children<F>(&self, op: &mut F) -> Result<VisitRecursion>
    where
        F: FnMut(&Self) -> Result<VisitRecursion>,
    {
        for child in &self.children {
            match op(child)? {
                VisitRecursion::Continue => {}
                VisitRecursion::Skip => return Ok(VisitRecursion::Continue),
                VisitRecursion::Stop => return Ok(VisitRecursion::Stop),
            }
        }
        Ok(VisitRecursion::Continue)
    }

    fn map_children<F>(mut self, transform: F) -> Result<Self>
    where
        F: FnMut(Self) -> Result<Self>,
    {
        if self.children.is_empty() {
            Ok(self)
        } else {
            self.children = self
                .children
                .into_iter()
                .map(transform)
                .collect::<Result<Vec<_>>>()?;
            Ok(self)
        }
    }
}

/// Merges equivalence properties from left and right tables based on the intermediate
/// schema of a join operator.
///
/// # Parameters
///
/// - `left_indices`: The mapping of expression indices coming from the left side of the join and their indices at their original table.
/// - `right_indices`: The mapping of expression indices coming from the right side of the join and their indices at their original table.
/// - `filter_schema`: Intermediate schema of the join.
/// - `left_equal_properties`: A function that returns the original equivalence properties of the left table.
/// - `left_ordering_equal_properties`: A function that returns the original ordering equivalence properties of the left table.
/// - `right_equal_properties`: A function that returns the original equivalence properties of the right table.
/// - `right_ordering_equal_properties`: A function that returns the original ordering equivalence properties of the right table.
///
/// # Returns
///
/// A tuple containing the merged equivalence properties and merged ordering equivalence properties
/// based on the intermediate schema of the join operator.
fn merge_equivalence_classes_for_intermediate_schema(
    left_indices: &[(usize, &ColumnIndex)],
    right_indices: &[(usize, &ColumnIndex)],
    filter_schema: &Schema,
    left_eq_properties: &EquivalenceProperties,
    right_eq_properties: &EquivalenceProperties,
) -> EquivalenceProperties {
    let new_eq = EquivalenceProperties::new(Arc::new(filter_schema.clone()));
    let new_eq = add_new_equivalences(
        left_eq_properties,
        left_indices,
        filter_schema.fields(),
        new_eq,
    );
    let mut new_eq = add_new_equivalences(
        right_eq_properties,
        right_indices,
        filter_schema.fields(),
        new_eq,
    );

    let new_oeq = new_ordering_equivalences_for_join(
        left_eq_properties,
        right_eq_properties,
        left_indices,
        right_indices,
        filter_schema,
    );

    new_eq.add_ordering_equivalence_class(new_oeq);

    new_eq
}

/// Given the column matching between original and intermediate schemas, this
/// function adds the updated version of the original equivalence properties to
/// the existing equivalence properties.
fn add_new_equivalences(
    additive_eq: &EquivalenceProperties,
    indices: &[(usize, &ColumnIndex)],
    fields: &Fields,
    mut initial_eq: EquivalenceProperties,
) -> EquivalenceProperties {
    let new_eq_group = additive_eq
        .eq_group()
        .iter()
        .map(|class| {
            let cls = indices
                .iter()
                .filter_map(|(ind, col_ind)| {
                    let class_contains = class.iter().any(|expr| {
                        expr.as_any()
                            .downcast_ref::<Column>()
                            .map_or(false, |col| col.index() == col_ind.index)
                    });
                    class_contains.then(|| {
                        let col_name = fields[*ind].name();
                        Arc::new(Column::new(col_name, *ind)) as _
                    })
                })
                .collect::<Vec<_>>();
            EquivalenceClass::new(cls)
        })
        .collect::<Vec<_>>();
    let new_eq_group = EquivalenceGroup::new(new_eq_group);
    initial_eq.add_equivalence_group(new_eq_group);
    initial_eq
}

/// Updates a list of [`PhysicalSortExpr`] instances which refer to the original schema.
/// After the update of column names and indices, we can use them for the intermediate schema.
///
/// # Parameters
///
/// - `class`: A slice of [`PhysicalSortExpr`] instances referring to the original table schema.
/// The goal is to update these expressions to align with the intermediate schema of the join.
/// - `indices`: A mapping between expression indices of predicate from one side of the join and their
/// corresponding indices in their original table.
/// - `fields`: The fields of the intermediate schema resulting from the join.
/// - `eq`: Equivalence properties used for the normalization of final orderings.
///
/// # Returns
///
/// A vector of updated [`PhysicalSortExpr`] instances that are aligned with the
/// column names and indices of the intermediate schema.
fn transform_orders(
    class: &[PhysicalSortExpr],
    indices: &[(usize, &ColumnIndex)],
    fields: &Fields,
    eq: &EquivalenceProperties,
) -> Vec<PhysicalSortExpr> {
    let grp = eq.eq_group();
    class
        .iter()
<<<<<<< HEAD
        .take_while(|order| {
            let columns = collect_columns(&order.expr);
            let columns = columns.iter().collect::<Vec<_>>();
            columns.iter().any(|c| {
                indices
                    .iter()
                    .any(|(_ind, col_ind)| col_ind.index == c.index())
            })
        })
        .filter_map(|order| {
            let mut order = order.clone();
            order.expr = order
                .expr
                .transform(&|expr| {
                    if let Some(col) = expr.as_any().downcast_ref::<Column>() {
                        if let Some(position) = indices
                            .iter()
                            .find(|(_ind, col_ind)| col_ind.index == col.index())
                        {
                            return Ok(Transformed::Yes(Arc::new(Column::new(
                                fields[position.0].name(),
                                position.0,
                            ))));
                        }
                    }
                    Ok(Transformed::No(expr))
=======
        .map_while(|order| {
            let columns = collect_columns(&order.expr);

            columns
                .iter()
                .all(|col| {
                    indices
                        .iter()
                        .any(|(_, col_idx)| grp.fields_equal(col.index(), col_idx.index))
                })
                .then(|| {
                    let mut order = order.clone();
                    order.expr = order
                        .expr
                        .transform(&|expr| {
                            if let Some(col) = expr.as_any().downcast_ref::<Column>() {
                                indices
                                    .iter()
                                    .find(|(_, col_idx)| {
                                        grp.fields_equal(col.index(), col_idx.index)
                                    })
                                    .map(|position| {
                                        let result = Column::new(
                                            fields[position.0].name(),
                                            position.0,
                                        );
                                        Ok(Transformed::Yes(Arc::new(result) as _))
                                    })
                                    .unwrap_or_else(|| Ok(Transformed::No(expr)))
                            } else {
                                Ok(Transformed::No(expr))
                            }
                        })
                        .unwrap();
                    order
>>>>>>> 53e780f6
                })
                .unwrap();
            Some(eq.eq_group().normalize_sort_exprs(&[order])[0].clone())
            // normalize_sort_expr_with_equivalence_properties(order, eq.classes())
        })
        .collect()
}

/// Takes an ordering equivalence properties (`oeq`) parameter, having columns named and indexed
/// according to the original tables of join operation. The aim is to update these column names
/// and indices according to the intermediate schema of the join.
fn add_ordering_classes(
    eq: &EquivalenceProperties,
    indices: &[(usize, &ColumnIndex)],
    fields: &Fields,
    new_oeq_vec: &mut Vec<Vec<PhysicalSortExpr>>,
) {
    for class in eq.normalized_oeq_class().iter() {
        let orderings = transform_orders(class, indices, fields, eq);
        new_oeq_vec.push(orderings);
    }
}

/// Returns the ordering equivalence properties with updated column names and
/// indices according to the intermediate schema of the join operator.
/// Left and right ordering equivalences (`left_oeq`, `right_oeq`) are taken separately wrt.
/// their original tables. `left_indices` and `right_indices` provides the mapping of
/// expression indices coming from the one side of the join and their indices at their
/// original table. `schema` and `eq` are the schema and equivalence class of
/// the intermediate schema.
fn new_ordering_equivalences_for_join(
    left_eq: &EquivalenceProperties,
    right_eq: &EquivalenceProperties,
    left_indices: &[(usize, &ColumnIndex)],
    right_indices: &[(usize, &ColumnIndex)],
    schema: &Schema,
) -> OrderingEquivalenceClass {
    let mut new_oeq = OrderingEquivalenceClass::new(vec![]);
    let mut new_oeq_vec = vec![];
    let left_right_oeq_ind = [(left_eq, left_indices), (right_eq, right_indices)];
    for (eq, indices) in left_right_oeq_ind {
        add_ordering_classes(eq, indices, schema.fields(), &mut new_oeq_vec)
    }

    new_oeq.add_new_orderings(new_oeq_vec);
    new_oeq
}

/// Finds out the prunable table side of parent node by looking at the children's [`PrunabilityState`]
/// when the operator at the parent node is a >(gt) or >=(gt_eq) operator. If we have <(lt) or
/// <=(lt_eq) operator, this function is used after swapping the children.
fn get_pruneside_at_gt_or_gteq(
    left: &PrunabilityState,
    right: &PrunabilityState,
) -> TableSide {
    match (left.sort_options, right.sort_options) {
        (
            SortProperties::Ordered(SortOptions {
                descending: left_descending,
                nulls_first: _,
            }),
            SortProperties::Ordered(SortOptions {
                descending: right_descending,
                nulls_first: _,
            }),
        ) if !left_descending && !right_descending => {
            match (left.table_side, right.table_side) {
                (TableSide::Left, TableSide::Right) => TableSide::Left,
                (TableSide::Right, TableSide::Left) => TableSide::Right,
                _ => TableSide::None,
            }
        }
        (
            SortProperties::Ordered(SortOptions {
                descending: left_descending,
                nulls_first: _,
            }),
            SortProperties::Ordered(SortOptions {
                descending: right_descending,
                nulls_first: _,
            }),
        ) if left_descending && right_descending => {
            match (left.table_side, right.table_side) {
                (TableSide::Left, TableSide::Right) => TableSide::Right,
                (TableSide::Right, TableSide::Left) => TableSide::Left,
                _ => TableSide::None,
            }
        }
        (_, _) => TableSide::None,
    }
}

/// Finds out the prunable table side of parent node by looking at the children's [`PrunabilityState`]
/// when the operator at the parent node is AND operator.
fn get_pruneside_at_and(left: &PrunabilityState, right: &PrunabilityState) -> TableSide {
    match (left.prune_side, right.prune_side) {
        (TableSide::Left, TableSide::Right)
        | (TableSide::Right, TableSide::Left)
        | (TableSide::Both, _)
        | (_, TableSide::Both) => TableSide::Both,
        (TableSide::Left, _) | (_, TableSide::Left) => TableSide::Left,
        (TableSide::Right, _) | (_, TableSide::Right) => TableSide::Right,
        (_, _) => TableSide::None,
    }
}

/// Rewrites the filter predicate of a [`JoinFilter`] to make a more accurate
/// prunability analysis on it.
///
/// Consider the expression `a > x + (5 - b)` where columns `a` and `b` come
/// from the left side while column `x` comes from the right side. Assume that
/// all columns have monotonically increasing values.
///
/// ``` text
///
/// a: Increasing column from left table              Original Expression Graph
/// b: Increasing column from left table
/// x: Increasing column from right table                      +---+
///                                                          /-| > |-\
///                                                        /-  +---+  -\
///                                                      /-             -\
///                                                   +---+             +---+
///                                                   | a |           / | + |-\
///                                                   +---+         /-  +---+  -\
///                                                               /-             -\
///                                                            +---+             +---+
///                                                            | x |           /-| - |-\
///                                                            +---+         /-  +---+  -\
///                                                                        /-             -\
///                                                                     +---+             +---+
/// This expression has the following prunability states:               | 5 |             | b |
///                      +-----------------------+                      +---+             +---+
///                     /|Monotonicity: Unordered|\
///                    / |TableSide: None        | \
///                  /-  +-----------------------+  -\
///                 /                                 \
///    +-----------------------+           +-----------------------+
///    |Monotonicity: Inc      |          /|Monotonicity: Unordered|\
///    |TableSide: Left        |         / |TableSide: None        | \
///    +-----------------------+       /-  +-----------------------+  -\
///                                   /                                 \
///                      +-----------------------+           +-----------------------+
///                      |Monotonicity: Inc      |          /|Monotonicity: Dec      |\
///                      |TableSide: Right       |         / |TableSide: Left        | -\
///                      +-----------------------+       /-  +-----------------------+   \
///                                                     /                                 -\
///                                        +-----------------------+            +-----------------------+
///                                        |Monotonicity: Singleton|            |Monotonicity: Inc      |
///                                        |TableSide: None        |            |TableSide: Left        |
///                                        +-----------------------+            +-----------------------+
///
/// As seen from the root node, the tables cannot be pruned during execution
/// due to the heterogenous nature of the right hand side with respect to table
/// sides. However, separating columns according to the tables they are
/// coming from, we can transform the expression graph to:
///                            +---+
///                         /- | > |-\
///                     /---   +---+  ---\
///                  /--                  ---\
///              +---+                       +---+
///            /-| + |-\                   /-| + |-\
///          /-  +---+  -\               /-  +---+  -\
///        /-             -\           /-             -\
///     +---+             +---+     +---+             +---+
///     | a |             | b |     | x |             | 5 |
///     +---+             +---+     +---+             +---+
///
/// This expression graph has the following prunability states:
///
///                                                      +-----------------------+
///                                                   /--|Monotonicity: Unordered|--\
///                                               /---   |TableSide: Left        |   ---\
///                                          /----       +-----------------------+       ----\
///                                      /---                                                 ---\
///                       +-----------------------+                                     +-----------------------+
///                       |Monotonicity: Inc      |                                     |Monotonicity: Inc      |
///                      /|TableSide: Left        |\                                   /|TableSide: Right       |\
///                     / +-----------------------+ \                                 / +-----------------------+ \
///                   /-                             -\                             /-                             -\
///                  /                                 \                           /                                 \
///     +-----------------------+           +-----------------------+ +-----------------------+           +-----------------------+
///     |Monotonicity: Inc      |           |Monotonicity: Inc      | |Monotonicity: Inc      |           |Monotonicity: Singleton|
///     |TableSide: Left        |           |TableSide: Left        | |TableSide: Right       |           |TableSide: None        |
///     +-----------------------+           +-----------------------+ +-----------------------+           +-----------------------+
///
/// This distinct representation of the same expression tells us that we can
/// prune the left table. This happens because we now consider functional
/// dependencies by collecting columns from the same table at the same side:
/// Left (right) table's columns reside in the left (right) child of the
/// comparison operator.
///
/// If the expression has multiple logical operators, the children of these
/// operators are evaluated individually.
///
/// ```
///
/// The function first stores positive and negative elements of the left/right
/// sides in four separate vectors. Then the columns inside each of the elements
/// of these vectors are inspected. If all columns in an element belong to the
/// same table, that element is removed from that vector and goes to the vector
/// it belongs to. After all vectors have been rearranged in this way, [`BinaryExpr`]
/// trees are created for the left and right sides.
pub fn separate_columns_of_filter_expression(mut filter: JoinFilter) -> JoinFilter {
    filter.expression =
        separate_expr(filter.expression, &filter.column_indices, &filter.schema);
    filter
}

/// Auxiliary type that denotes a collection of physical expressions.
type PhysicalExprs = Vec<Arc<dyn PhysicalExpr>>;

/// Used to hold positive and negative signed elements of a composite [`PhysicalExpr`].
#[derive(Debug)]
struct PositiveNegativeVecs {
    pub positive_vec: PhysicalExprs,
    pub negative_vec: PhysicalExprs,
}

/// This function encapsulates the recursive semantics of the
/// [`separate_columns_of_filter_expression`] procedure, whose documentation
/// provides a greater context on its semantics along with an example.
fn separate_expr(
    expr: Arc<dyn PhysicalExpr>,
    column_indices: &[ColumnIndex],
    schema: &Schema,
) -> Arc<dyn PhysicalExpr> {
    if let Some(binary_expr) = expr.as_any().downcast_ref::<BinaryExpr>() {
        let mut children = expr.children();
        // If the operator is a logical operator like [`Operator::And`], we call `separate_expr`
        // for each child. No change of orders will be made between logical operation's children.
        if binary_expr.op().is_logic_operator() {
            let right = separate_expr(children.swap_remove(1), column_indices, schema);
            let left = separate_expr(children.swap_remove(0), column_indices, schema);
            return Arc::new(BinaryExpr::new(left, *binary_expr.op(), right));
        } else if matches!(
            binary_expr.op(),
            Operator::Lt | Operator::LtEq | Operator::Gt | Operator::GtEq
        ) && needs_rewrite(binary_expr, column_indices, schema)
        {
            // If we have a comparison expression that can be re-written to induce
            // induce prunability, re-write the expression.
            let mut rhs_vecs = construct_side_vec_of_cmp(children.swap_remove(1));
            let mut lhs_vecs = construct_side_vec_of_cmp(children.swap_remove(0));
            // Re-distribute the elements according to the table sides.
            (lhs_vecs, rhs_vecs) =
                redistribute_exprs(lhs_vecs, rhs_vecs, column_indices, schema);
            // Build the new BinaryExpr tree.
            return construct_physical_expr(lhs_vecs, rhs_vecs, *binary_expr.op());
        }
    }
    // If re-writing the expression does not gain us anything, leave it as is:
    expr
}

/// Checks whether the expression needs to be rewritten. If the tables are already
/// separated into the different sides of the join, no need to rewrite.
fn needs_rewrite(
    binary_expr: &BinaryExpr,
    column_indices: &[ColumnIndex],
    schema: &Schema,
) -> bool {
    let left_columns = collect_columns(binary_expr.left());
    let right_columns = collect_columns(binary_expr.right());
    !((all_are_given_side(&left_columns, &JoinSide::Left, column_indices, schema)
        && all_are_given_side(&right_columns, &JoinSide::Right, column_indices, schema))
        || (all_are_given_side(&left_columns, &JoinSide::Right, column_indices, schema)
            && all_are_given_side(
                &right_columns,
                &JoinSide::Left,
                column_indices,
                schema,
            )))
}

/// Creates and fills two vectors for an expression; one for positive elements
/// like `3 + CAST(2.1) + a*b`, and one for negative elements like
/// `- '5 seconds' - (a*b) - (ln(a)*2)`.
fn construct_side_vec_of_cmp(expr: Arc<dyn PhysicalExpr>) -> PositiveNegativeVecs {
    // The "positive" vector holds the expressions with a plus sign.
    let mut positive_vec = vec![];
    // The "negative" vector holds the expressions with a minus sign.
    let mut negative_vec = vec![];

    get_plus_minus_vecs(expr, &mut positive_vec, &mut negative_vec, &Operator::Plus);

    PositiveNegativeVecs {
        positive_vec,
        negative_vec,
    }
}

/// Determines the node's actual sign according to the root node's sign
/// and the operator's sign to which the node is subjected.
fn get_resolved_op(lhs: &Option<Operator>, rhs: &Option<Operator>) -> Option<Operator> {
    match (lhs, rhs) {
        (Some(Operator::Plus), Some(Operator::Plus))
        | (Some(Operator::Minus), Some(Operator::Minus)) => Some(Operator::Plus),
        (Some(Operator::Minus), Some(Operator::Plus))
        | (Some(Operator::Plus), Some(Operator::Minus)) => Some(Operator::Minus),
        (None, Some(Operator::Plus)) => Some(Operator::Plus),
        (None, Some(Operator::Minus)) => Some(Operator::Minus),
        (Some(Operator::Plus), None) => Some(Operator::Plus),
        (Some(Operator::Minus), None) => Some(Operator::Minus),
        (_, _) => None,
    }
}

/// According to the sign of the node, appends the expression to the corresponding vector.
/// If the node is a Literal(0), do not push it into either vector since "... + 0" or
/// "... - 0" does not have any effect.
fn add_expr_to_corresponding_vec(
    expr: Arc<dyn PhysicalExpr>,
    positive_vec: &mut PhysicalExprs,
    negative_vec: &mut PhysicalExprs,
    op: &Operator,
) {
    if let Some(literal) = expr.as_any().downcast_ref::<Literal>() {
        let dtype = literal.value().data_type();
        if ScalarValue::new_zero(&dtype)
            .unwrap_or(ScalarValue::Int64(Some(0)))
            .eq(literal.value())
        {
            return;
        }
    }
    match op {
        Operator::Plus => positive_vec.push(expr),
        Operator::Minus => negative_vec.push(expr),
        _ => unreachable!(),
    }
}

/// Recursively tries to reach the deepest children of [`Operator::Plus`] and
/// [`Operator::Minus`], and then pushes them to one of the vectors according to its sign.
fn get_plus_minus_vecs(
    expr: Arc<dyn PhysicalExpr>,
    positive_vec: &mut PhysicalExprs,
    negative_vec: &mut PhysicalExprs,
    op: &Operator,
) {
    if let Some(binary_expr) = expr.as_any().downcast_ref::<BinaryExpr>() {
        match (
            // Left child's sign is always what the sign of the root is.
            get_resolved_op(&Some(*op), &None),
            // Right child's sign is the multiplication of the sign of the root and the current operation.
            // -(a+(b-c)) => c's sign is (+) since (-)*(+)*(-) equals to (+).
            get_resolved_op(&Some(*op), &Some(*binary_expr.op())),
        ) {
            (Some(lhs_op), Some(rhs_op)) => {
                let mut children = expr.children();
                get_plus_minus_vecs(
                    children.swap_remove(1),
                    positive_vec,
                    negative_vec,
                    &rhs_op,
                );
                get_plus_minus_vecs(
                    children.swap_remove(0),
                    positive_vec,
                    negative_vec,
                    &lhs_op,
                );
            }
            (_, _) => {
                add_expr_to_corresponding_vec(expr, positive_vec, negative_vec, op);
            }
        }
    } else {
        add_expr_to_corresponding_vec(expr, positive_vec, negative_vec, op);
    }
}

/// Scans each vector. If there is an element that does not belong to that vector,
/// it pops it from that vector and pushes it to the vector it belongs to.
/// Positive elements from the left side may be moved to negative elements of the right side,
/// Negative elements from the left side may be moved to positive elements of the left side, etc.
fn redistribute_exprs(
    mut lhs_vecs: PositiveNegativeVecs,
    mut rhs_vecs: PositiveNegativeVecs,
    column_indices: &[ColumnIndex],
    schema: &Schema,
) -> (PositiveNegativeVecs, PositiveNegativeVecs) {
    (lhs_vecs.positive_vec, rhs_vecs.negative_vec) = simplify_left_and_right(
        lhs_vecs.positive_vec,
        rhs_vecs.negative_vec,
        column_indices,
        schema,
    );
    (lhs_vecs.negative_vec, rhs_vecs.positive_vec) = simplify_left_and_right(
        lhs_vecs.negative_vec,
        rhs_vecs.positive_vec,
        column_indices,
        schema,
    );
    (lhs_vecs, rhs_vecs)
}

/// Takes an operator and 4 vectors as input:
/// - Positive and negative elements on the left side of the comparison operator
/// - Positive and negative elements on the right side of the comparison operator
///
/// Then, creates a [`BinaryExpr`] by traversing the elements of these vectors in order.
fn construct_physical_expr(
    lhs_vecs: PositiveNegativeVecs,
    rhs_vecs: PositiveNegativeVecs,
    op: Operator,
) -> Arc<dyn PhysicalExpr> {
    // If both sides do not have any positive elements (-a-b-c > -x-y-z),
    // we can swap the sides to get rid of 2 NegativeExpr node (a+b+c < x+y+z).
    if lhs_vecs.positive_vec.is_empty() && rhs_vecs.positive_vec.is_empty() {
        let left_expr = construct_one_side(PositiveNegativeVecs {
            positive_vec: lhs_vecs.negative_vec,
            negative_vec: lhs_vecs.positive_vec,
        });
        let right_expr = construct_one_side(PositiveNegativeVecs {
            positive_vec: rhs_vecs.negative_vec,
            negative_vec: rhs_vecs.positive_vec,
        });
        return Arc::new(BinaryExpr::new(right_expr, op, left_expr));
    }
    let left_expr = construct_one_side(lhs_vecs);
    let right_expr = construct_one_side(rhs_vecs);
    Arc::new(BinaryExpr::new(left_expr, op, right_expr))
}

/// Determines whether all of the columns are coming from the given side of the join.
fn all_are_given_side(
    columns: &HashSet<Column>,
    side: &JoinSide,
    column_indices: &[ColumnIndex],
    schema: &Schema,
) -> bool {
    for column in columns.iter() {
        let index = column.index();
        let name = column.name();
        let field = &schema.fields[index];
        if (name != field.name()) || column_indices[index].side != *side {
            return false;
        }
    }
    true
}

/// Scans either positive signed expressions on the left side and negative signed expressions on the right side,
/// or negative signed expressions on the left side and positive signed expressions on the right side, since those
/// two vectors matched have replaceable elements among themselves. Replaces the elements that are
/// on the wrong side of the overall expression.
fn simplify_left_and_right(
    lhs: Vec<Arc<dyn PhysicalExpr>>,
    rhs: Vec<Arc<dyn PhysicalExpr>>,
    column_indices: &[ColumnIndex],
    schema: &Schema,
) -> (PhysicalExprs, PhysicalExprs) {
    let mut new_lhs = vec![];
    let mut new_rhs = vec![];
    for expr in lhs.into_iter() {
        let columns = collect_columns(&expr);
        if !columns.is_empty()
            && all_are_given_side(&columns, &JoinSide::Right, column_indices, schema)
        {
            new_rhs.push(expr);
        } else {
            new_lhs.push(expr);
        }
    }
    for expr in rhs.into_iter() {
        let columns = collect_columns(&expr);
        if !columns.is_empty()
            && all_are_given_side(&columns, &JoinSide::Left, column_indices, schema)
        {
            new_lhs.push(expr);
        } else {
            new_rhs.push(expr);
        }
    }

    (new_lhs, new_rhs)
}

/// According to the number of positive and negative children of an expression, directs to
/// a match arm having the valid recipe that will constructs the [`BinaryExpr`] as intended.
fn construct_one_side(mut vecs: PositiveNegativeVecs) -> Arc<dyn PhysicalExpr> {
    let mut res_expr = if let Some(expr) = vecs.positive_vec.pop() {
        expr
    } else if let Some(expr) = vecs.negative_vec.pop() {
        Arc::new(NegativeExpr::new(expr))
    } else {
        return Arc::new(Literal::new(ScalarValue::Int64(Some(0))));
    };

    while let Some(positive) = vecs.positive_vec.pop() {
        res_expr = Arc::new(BinaryExpr::new(positive, Operator::Plus, res_expr));
    }
    while let Some(negative) = vecs.negative_vec.pop() {
        res_expr = Arc::new(BinaryExpr::new(res_expr, Operator::Minus, negative));
    }

    res_expr
}

#[cfg(test)]
mod tests {
    use std::ops::Not;
    use std::sync::Arc;

    use super::*;
    use crate::joins::utils::{ColumnIndex, JoinFilter};

    use arrow::datatypes::Fields;
    use arrow_schema::{DataType, Field};
    use datafusion_common::ScalarValue;
    use datafusion_expr::Operator;
    use datafusion_physical_expr::expressions::{
        col, BinaryExpr, CastExpr, Literal, NegativeExpr,
    };
    use datafusion_physical_expr::physical_exprs_bag_equal;

    fn create_basic_schemas() -> (Schema, Schema) {
        // Create 2 schemas having an integer column
        let schema_left =
            Schema::new(vec![Field::new("left_column", DataType::Int32, true)]);
        let schema_right =
            Schema::new(vec![Field::new("right_column", DataType::Int32, true)]);

        (schema_left, schema_right)
    }

    fn create_two_column_schemas() -> (Schema, Schema) {
        // Create 2 schemas having two integer columns
        let schema_left = Schema::new(vec![
            Field::new("left_column1", DataType::Int32, true),
            Field::new("left_column2", DataType::Int32, true),
        ]);
        let schema_right = Schema::new(vec![
            Field::new("right_column1", DataType::Int32, true),
            Field::new("right_column2", DataType::Int32, true),
        ]);

        (schema_left, schema_right)
    }

    fn create_three_column_schemas() -> (Schema, Schema) {
        // Create 2 schemas having three integer columns:
        let schema_left = Schema::new(vec![
            Field::new("left_column1", DataType::Int32, true),
            Field::new("left_column2", DataType::Int32, true),
            Field::new("left_column3", DataType::Int32, true),
        ]);
        let schema_right = Schema::new(vec![
            Field::new("right_column1", DataType::Int32, true),
            Field::new("right_column2", DataType::Int32, true),
            Field::new("right_column3", DataType::Int32, true),
        ]);

        (schema_left, schema_right)
    }

    fn create_complex_schemas() -> (Schema, Schema) {
        let schema_left = Schema::new(vec![
            Field::new("left_increasing", DataType::Int32, true),
            Field::new("left_decreasing", DataType::Int32, true),
            Field::new("left_unordered", DataType::Int32, true),
        ]);
        let schema_right = Schema::new(vec![
            Field::new("right_increasing", DataType::Int32, true),
            Field::new("right_decreasing", DataType::Int32, true),
            Field::new("right_unordered", DataType::Int32, true),
        ]);

        (schema_left, schema_right)
    }

    fn prepare_join_filter_simple(op_config: i8) -> JoinFilter {
        let col_ind = vec![
            ColumnIndex {
                index: 0,
                side: JoinSide::Left,
            },
            ColumnIndex {
                index: 0,
                side: JoinSide::Right,
            },
        ];

        let fields: Fields = ["inter_left_column", "inter_right_column"]
            .into_iter()
            .map(|name| Field::new(name, DataType::Int32, true))
            .collect();
        let schema = Schema::new(fields);
        let left_col = col("inter_left_column", &schema).unwrap();
        let right_col = col("inter_right_column", &schema).unwrap();

        let left_and_1 = Arc::new(BinaryExpr::new(
            left_col.clone(),
            Operator::Plus,
            Arc::new(Literal::new(ScalarValue::Int32(Some(1)))),
        ));
        let left_and_2 = Arc::new(BinaryExpr::new(
            right_col.clone(),
            Operator::Plus,
            Arc::new(Literal::new(ScalarValue::Int32(Some(2)))),
        ));
        let right_and_1 = Arc::new(BinaryExpr::new(
            left_col,
            Operator::Plus,
            Arc::new(Literal::new(ScalarValue::Int32(Some(3)))),
        ));
        let right_and_2 = Arc::new(BinaryExpr::new(
            right_col,
            Operator::Plus,
            Arc::new(Literal::new(ScalarValue::Int32(Some(4)))),
        ));
        let (left_expr, right_expr) = match op_config {
            // (left_column + 1) > (right_column + 2) AND (left_column + 3) < (right_column + 4)
            // prunable from both sides
            0 => (
                Arc::new(BinaryExpr::new(left_and_1, Operator::Gt, left_and_2)),
                Arc::new(BinaryExpr::new(right_and_1, Operator::Lt, right_and_2)),
            ),
            // (left_column + 1) > (right_column + 2) AND (left_column + 3) >= (right_column + 4)
            // left prunable
            1 => (
                Arc::new(BinaryExpr::new(left_and_1, Operator::GtEq, left_and_2)),
                Arc::new(BinaryExpr::new(right_and_1, Operator::Gt, right_and_2)),
            ),
            // (left_column + 1) < (right_column + 2) AND (left_column + 3) < (right_column + 4)
            // right prunable
            2 => (
                Arc::new(BinaryExpr::new(left_and_1, Operator::Lt, left_and_2)),
                Arc::new(BinaryExpr::new(right_and_1, Operator::Lt, right_and_2)),
            ),
            // (left_column + 1) <= (right_column + 2) AND (left_column + 3) >= (right_column + 4)
            // both prunable
            _ => (
                Arc::new(BinaryExpr::new(left_and_1, Operator::LtEq, left_and_2)),
                Arc::new(BinaryExpr::new(right_and_1, Operator::GtEq, right_and_2)),
            ),
        };

        let expr = Arc::new(BinaryExpr::new(left_expr, Operator::And, right_expr));

        JoinFilter {
            expression: expr,
            column_indices: col_ind,
            schema,
        }
    }

    fn prepare_join_filter_without_filter_expr(op_config: i8) -> JoinFilter {
        // These all expressions do not have a valid filter condition, so neither side is prunable
        match op_config {
            0 => {
                let column_indices = vec![
                    ColumnIndex {
                        index: 0,
                        side: JoinSide::Left,
                    },
                    ColumnIndex {
                        index: 1,
                        side: JoinSide::Left,
                    },
                ];
                let schema = Schema::new(
                    ["inter_left_column1", "inter_left_column2"]
                        .into_iter()
                        .map(|name| Field::new(name, DataType::Int32, true))
                        .collect::<Vec<_>>(),
                );
                let expression = Arc::new(BinaryExpr::new(
                    col("inter_left_column1", &schema).unwrap(),
                    Operator::Plus,
                    col("inter_left_column2", &schema).unwrap(),
                ));
                JoinFilter {
                    expression,
                    column_indices,
                    schema,
                }
            }
            1 => {
                let column_indices = vec![ColumnIndex {
                    index: 0,
                    side: JoinSide::Left,
                }];
                let schema = Schema::new(
                    ["inter_left_column"]
                        .into_iter()
                        .map(|name| Field::new(name, DataType::Int32, true))
                        .collect::<Vec<_>>(),
                );
                let expression = col("inter_left_column", &schema).unwrap();
                JoinFilter {
                    expression,
                    column_indices,
                    schema,
                }
            }
            2 => {
                let column_indices = vec![ColumnIndex {
                    index: 0,
                    side: JoinSide::Right,
                }];
                let schema = Schema::new(
                    ["inter_right_column"]
                        .into_iter()
                        .map(|name| Field::new(name, DataType::Int32, true))
                        .collect::<Vec<_>>(),
                );
                let expression = col("inter_right_column", &schema).unwrap();
                JoinFilter {
                    expression,
                    column_indices,
                    schema,
                }
            }
            3 => {
                let column_indices = vec![
                    ColumnIndex {
                        index: 0,
                        side: JoinSide::Right,
                    },
                    ColumnIndex {
                        index: 0,
                        side: JoinSide::Left,
                    },
                ];
                let schema = Schema::new(
                    ["inter_left_column", "inter_right_column"]
                        .into_iter()
                        .map(|name| Field::new(name, DataType::Int32, true))
                        .collect::<Vec<_>>(),
                );
                let expression = Arc::new(BinaryExpr::new(
                    col("inter_left_column", &schema).unwrap(),
                    Operator::Plus,
                    col("inter_right_column", &schema).unwrap(),
                ));
                JoinFilter {
                    expression,
                    column_indices,
                    schema,
                }
            }
            _ => {
                let column_indices = vec![
                    ColumnIndex {
                        index: 0,
                        side: JoinSide::Left,
                    },
                    ColumnIndex {
                        index: 0,
                        side: JoinSide::Right,
                    },
                ];
                let schema = Schema::new(
                    ["inter_left_column", "inter_right_column"]
                        .into_iter()
                        .map(|name| Field::new(name, DataType::Int32, true))
                        .collect::<Vec<_>>(),
                );
                let expression = Arc::new(BinaryExpr::new(
                    Arc::new(BinaryExpr::new(
                        col("inter_left_column", &schema).unwrap(),
                        Operator::Plus,
                        col("inter_right_column", &schema).unwrap(),
                    )),
                    Operator::Minus,
                    Arc::new(BinaryExpr::new(
                        col("inter_right_column", &schema).unwrap(),
                        Operator::Minus,
                        col("inter_left_column", &schema).unwrap(),
                    )),
                ));
                JoinFilter {
                    expression,
                    column_indices,
                    schema,
                }
            }
        }
    }

    fn prepare_join_filter_asymmetric(op_config: i8) -> JoinFilter {
        let col_ind = vec![
            ColumnIndex {
                index: 0,
                side: JoinSide::Right,
            },
            ColumnIndex {
                index: 0,
                side: JoinSide::Left,
            },
        ];

        let fields: Fields = ["inter_right_column", "inter_left_column"]
            .into_iter()
            .map(|name| Field::new(name, DataType::Int32, true))
            .collect();
        let schema = Schema::new(fields);

        let right_col = col("inter_right_column", &schema).unwrap();
        let left_col = col("inter_left_column", &schema).unwrap();
        let left_and_1_inner = Arc::new(BinaryExpr::new(
            left_col.clone(),
            Operator::Plus,
            Arc::new(Literal::new(ScalarValue::Int32(Some(1)))),
        ));
        let left_and_1 = Arc::new(BinaryExpr::new(
            left_and_1_inner,
            Operator::Plus,
            Arc::new(Literal::new(ScalarValue::Int32(Some(3)))),
        ));
        let left_and_2_inner = Arc::new(BinaryExpr::new(
            right_col.clone(),
            Operator::Plus,
            Arc::new(Literal::new(ScalarValue::Int32(Some(2)))),
        ));
        let left_and_2 = Arc::new(BinaryExpr::new(
            left_and_2_inner,
            Operator::Plus,
            Arc::new(Literal::new(ScalarValue::Int32(Some(4)))),
        ));
        let left_expr = Arc::new(BinaryExpr::new(left_and_1, Operator::GtEq, left_and_2));
        let right_expr = Arc::new(BinaryExpr::new(left_col, Operator::LtEq, right_col));
        let expr = match op_config {
            // ( ((left_column + 1) + 3) >= ((right_column + 2) + 4) ) AND ( (left_column) <= (right_column) )
            0 => Arc::new(BinaryExpr::new(left_expr, Operator::And, right_expr)),
            1 => Arc::new(BinaryExpr::new(left_expr, Operator::Or, right_expr)),
            2 => Arc::new(BinaryExpr::new(left_expr, Operator::GtEq, right_expr)),
            _ => Arc::new(BinaryExpr::new(left_expr, Operator::LtEq, right_expr)),
        };

        JoinFilter {
            expression: expr,
            column_indices: col_ind,
            schema,
        }
    }

    fn prepare_join_filter_more_columns() -> JoinFilter {
        let col_ind = vec![
            ColumnIndex {
                index: 1,
                side: JoinSide::Right,
            },
            ColumnIndex {
                index: 1,
                side: JoinSide::Left,
            },
            ColumnIndex {
                index: 0,
                side: JoinSide::Left,
            },
            ColumnIndex {
                index: 0,
                side: JoinSide::Right,
            },
        ];

        let fields: Fields = [
            "inter_right_column2",
            "inter_left_column2",
            "inter_left_column1",
            "inter_right_column1",
        ]
        .into_iter()
        .map(|name| Field::new(name, DataType::Int32, true))
        .collect();
        let schema = Schema::new(fields);

        let left_col1 = col("inter_left_column1", &schema).unwrap();
        let right_col1 = col("inter_right_column1", &schema).unwrap();
        let left_col2 = col("inter_left_column2", &schema).unwrap();
        let right_col2: Arc<dyn PhysicalExpr> =
            col("inter_right_column2", &schema).unwrap();
        // ( (-right_column2 - 4) >= (left_column2 + 1) AND (left_column1 + 3) > (2 - right_column1) )
        let left_and_1 = Arc::new(BinaryExpr::new(
            Arc::new(NegativeExpr::new(right_col2.clone())),
            Operator::Minus,
            Arc::new(Literal::new(ScalarValue::Int32(Some(4)))),
        ));
        let left_and_2 = Arc::new(BinaryExpr::new(
            left_col2.clone(),
            Operator::Plus,
            Arc::new(Literal::new(ScalarValue::Int32(Some(1)))),
        ));
        let right_and_1 = Arc::new(BinaryExpr::new(
            left_col1.clone(),
            Operator::Plus,
            Arc::new(Literal::new(ScalarValue::Int32(Some(3)))),
        ));
        let right_and_2 = Arc::new(BinaryExpr::new(
            Arc::new(Literal::new(ScalarValue::Int32(Some(2)))),
            Operator::Minus,
            right_col1.clone(),
        ));
        let left_expr = Arc::new(BinaryExpr::new(left_and_1, Operator::GtEq, left_and_2));
        let right_expr =
            Arc::new(BinaryExpr::new(right_and_1, Operator::Gt, right_and_2));

        let expr = Arc::new(BinaryExpr::new(left_expr, Operator::And, right_expr));

        JoinFilter {
            expression: expr,
            column_indices: col_ind,
            schema,
        }
    }

    fn prepare_join_filter_three_columns() -> JoinFilter {
        let col_ind = vec![
            ColumnIndex {
                index: 1,
                side: JoinSide::Left,
            },
            ColumnIndex {
                index: 0,
                side: JoinSide::Right,
            },
            ColumnIndex {
                index: 2,
                side: JoinSide::Left,
            },
        ];

        let fields: Fields = [
            "inter_left_column2",
            "inter_right_column1",
            "inter_left_column3",
        ]
        .into_iter()
        .map(|name| Field::new(name, DataType::Int32, true))
        .collect();
        let schema = Schema::new(fields);

        let left_col2 = col("inter_left_column2", &schema).unwrap();
        let right_col1 = col("inter_right_column1", &schema).unwrap();
        let left_col3 = col("inter_left_column3", &schema).unwrap();
        // (left_col2 >= right_col1 AND right_col1 > left_col3)
        let left_expr = Arc::new(BinaryExpr::new(
            left_col2,
            Operator::GtEq,
            right_col1.clone(),
        ));
        let right_expr = Arc::new(BinaryExpr::new(right_col1, Operator::Gt, left_col3));

        let expr = Arc::new(BinaryExpr::new(left_expr, Operator::And, right_expr));

        JoinFilter {
            expression: expr,
            column_indices: col_ind,
            schema,
        }
    }

    fn get_col_indices() -> Vec<ColumnIndex> {
        vec![
            ColumnIndex {
                index: 0,
                side: JoinSide::Left,
            },
            ColumnIndex {
                index: 1,
                side: JoinSide::Left,
            },
            ColumnIndex {
                index: 2,
                side: JoinSide::Left,
            },
            ColumnIndex {
                index: 0,
                side: JoinSide::Right,
            },
            ColumnIndex {
                index: 1,
                side: JoinSide::Right,
            },
            ColumnIndex {
                index: 2,
                side: JoinSide::Right,
            },
        ]
    }

    fn get_schema() -> Schema {
        let fields: Fields = [
            "inter_inc_l0",
            "inter_dec_l1",
            "inter_un_l2",
            "inter_inc_r0",
            "inter_dec_r1",
            "inter_un_r2",
        ]
        .into_iter()
        .map(|name| Field::new(name, DataType::Int32, true))
        .collect();
        Schema::new(fields)
    }

    fn prepare_join_filter_complex1() -> JoinFilter {
        let col_ind = get_col_indices();
        let schema = get_schema();

        let l0 = col("inter_inc_l0", &schema).unwrap();
        let l1 = col("inter_dec_l1", &schema).unwrap();
        let l2 = col("inter_un_l2", &schema).unwrap();
        let r0 = col("inter_inc_r0", &schema).unwrap();
        let r1 = col("inter_dec_r1", &schema).unwrap();
        let r2 = col("inter_un_r2", &schema).unwrap();

        // ( (l0 - l1) > (r0 - l1) AND (1 - l2) > (1 - r1) ) AND (l2 < r2): not prunable
        let inner_left_expr1 =
            Arc::new(BinaryExpr::new(l0.clone(), Operator::Minus, l1.clone()));
        let inner_right_expr1 =
            Arc::new(BinaryExpr::new(r0.clone(), Operator::Minus, l1.clone()));
        let inner_left_expr2 = Arc::new(BinaryExpr::new(
            Arc::new(Literal::new(ScalarValue::Int32(Some(1)))),
            Operator::Minus,
            l2.clone(),
        ));
        let inner_right_expr2 = Arc::new(BinaryExpr::new(
            Arc::new(Literal::new(ScalarValue::Int32(Some(1)))),
            Operator::Minus,
            r1.clone(),
        ));
        let left_sub_expr = Arc::new(BinaryExpr::new(
            inner_left_expr1,
            Operator::Gt,
            inner_right_expr1,
        ));
        let right_sub_expr = Arc::new(BinaryExpr::new(
            inner_left_expr2,
            Operator::Gt,
            inner_right_expr2,
        ));
        let left_expr = Arc::new(BinaryExpr::new(
            left_sub_expr,
            Operator::And,
            right_sub_expr,
        ));
        let right_expr = Arc::new(BinaryExpr::new(l2.clone(), Operator::Lt, r2.clone()));
        let expr = Arc::new(BinaryExpr::new(left_expr, Operator::And, right_expr));

        JoinFilter {
            expression: expr,
            column_indices: col_ind,
            schema: schema.clone(),
        }
    }

    fn prepare_join_filter_complex2() -> JoinFilter {
        let col_ind = get_col_indices();
        let schema = get_schema();

        let l0 = col("inter_inc_l0", &schema).unwrap();
        let l1 = col("inter_dec_l1", &schema).unwrap();
        let l2 = col("inter_un_l2", &schema).unwrap();
        let r0 = col("inter_inc_r0", &schema).unwrap();
        let r1 = col("inter_dec_r1", &schema).unwrap();
        let r2 = col("inter_un_r2", &schema).unwrap();

        // ( (r0 - r1) > (l0 - r1) AND (1 - r2) > (1 - l1) ) AND (r2 < l2): not prunable
        let inner_left_expr1 =
            Arc::new(BinaryExpr::new(r0.clone(), Operator::Minus, r1.clone()));
        let inner_right_expr1 =
            Arc::new(BinaryExpr::new(l0.clone(), Operator::Minus, r1.clone()));
        let inner_left_expr2 = Arc::new(BinaryExpr::new(
            Arc::new(Literal::new(ScalarValue::Int32(Some(1)))),
            Operator::Minus,
            r2.clone(),
        ));
        let inner_right_expr2 = Arc::new(BinaryExpr::new(
            Arc::new(Literal::new(ScalarValue::Int32(Some(1)))),
            Operator::Minus,
            l1.clone(),
        ));
        let left_sub_expr = Arc::new(BinaryExpr::new(
            inner_left_expr1,
            Operator::Gt,
            inner_right_expr1,
        ));
        let right_sub_expr = Arc::new(BinaryExpr::new(
            inner_left_expr2,
            Operator::Gt,
            inner_right_expr2,
        ));
        let left_expr = Arc::new(BinaryExpr::new(
            left_sub_expr,
            Operator::And,
            right_sub_expr,
        ));
        let right_expr = Arc::new(BinaryExpr::new(r2.clone(), Operator::Lt, l2.clone()));
        let expr = Arc::new(BinaryExpr::new(left_expr, Operator::And, right_expr));

        JoinFilter {
            expression: expr,
            column_indices: col_ind,
            schema: schema.clone(),
        }
    }

    fn prepare_join_filter_complex3() -> JoinFilter {
        let col_ind = get_col_indices();
        let schema = get_schema();

        let l0 = col("inter_inc_l0", &schema).unwrap();
        let l1 = col("inter_dec_l1", &schema).unwrap();
        let r0 = col("inter_inc_r0", &schema).unwrap();
        let r1 = col("inter_dec_r1", &schema).unwrap();
        let r2 = col("inter_un_r2", &schema).unwrap();

        // ( (r0 - l1) > (l0 - r1) AND (1 - r2) > (1 - l1) ) AND (1 < l1)
        let inner_left_expr1 =
            Arc::new(BinaryExpr::new(r0.clone(), Operator::Minus, l1.clone()));
        let inner_right_expr1 =
            Arc::new(BinaryExpr::new(l0.clone(), Operator::Minus, r1.clone()));
        let inner_left_expr2 = Arc::new(BinaryExpr::new(
            Arc::new(Literal::new(ScalarValue::Int32(Some(1)))),
            Operator::Minus,
            r2.clone(),
        ));
        let inner_right_expr2 = Arc::new(BinaryExpr::new(
            Arc::new(Literal::new(ScalarValue::Int32(Some(1)))),
            Operator::Minus,
            l1.clone(),
        ));
        let left_sub_expr = Arc::new(BinaryExpr::new(
            inner_left_expr1,
            Operator::Gt,
            inner_right_expr1,
        ));
        let right_sub_expr = Arc::new(BinaryExpr::new(
            inner_left_expr2,
            Operator::Gt,
            inner_right_expr2,
        ));
        let left_expr = Arc::new(BinaryExpr::new(
            left_sub_expr,
            Operator::And,
            right_sub_expr,
        ));
        let right_expr = Arc::new(BinaryExpr::new(
            Arc::new(Literal::new(ScalarValue::Int32(Some(1)))),
            Operator::Lt,
            l1.clone(),
        ));
        let expr = Arc::new(BinaryExpr::new(left_expr, Operator::And, right_expr));

        JoinFilter {
            expression: expr,
            column_indices: col_ind,
            schema: schema.clone(),
        }
    }

    fn prepare_join_filter_complex4() -> JoinFilter {
        let col_ind = get_col_indices();
        let schema = get_schema();

        let l0 = col("inter_inc_l0", &schema).unwrap();
        let l1 = col("inter_dec_l1", &schema).unwrap();
        let r0 = col("inter_inc_r0", &schema).unwrap();
        let r1 = col("inter_dec_r1", &schema).unwrap();

        // ( (r0 - l1) > (l0) AND (r0 > l1) ) AND (r1 < l1)
        let inner_left_expr1 =
            Arc::new(BinaryExpr::new(r0.clone(), Operator::Minus, l1.clone()));
        let inner_right_expr1 = l0.clone(); // Directly use l0 without subtraction
        let inner_left_expr2 = r0.clone(); // Directly use r0
        let inner_right_expr2 = l1.clone(); // Directly use l1

        let left_sub_expr1 = Arc::new(BinaryExpr::new(
            inner_left_expr1,
            Operator::Gt,
            inner_right_expr1,
        ));
        let right_sub_expr1 = Arc::new(BinaryExpr::new(
            inner_left_expr2,
            Operator::Gt,
            inner_right_expr2,
        ));

        let left_expr = Arc::new(BinaryExpr::new(
            left_sub_expr1,
            Operator::And,
            right_sub_expr1,
        ));
        let right_expr = Arc::new(BinaryExpr::new(r1.clone(), Operator::Lt, l1.clone()));

        let expr = Arc::new(BinaryExpr::new(left_expr, Operator::And, right_expr));

        JoinFilter {
            expression: expr,
            column_indices: col_ind,
            schema: schema.clone(),
        }
    }

    #[test]
    fn test_monotonicity_simple() -> Result<()> {
        let (schema_left, schema_right) = create_basic_schemas();
        let mut left_eqp = EquivalenceProperties::new(Arc::new(schema_left.clone()));
        left_eqp.add_new_orderings(vec![vec![PhysicalSortExpr {
            expr: col("left_column", &schema_left).unwrap(),
            options: SortOptions::default(),
        }]]);
        let mut right_eqp = EquivalenceProperties::new(Arc::new(schema_right.clone()));
        right_eqp.add_new_orderings(vec![vec![PhysicalSortExpr {
            expr: col("right_column", &schema_right).unwrap(),
            options: SortOptions::default(),
        }]]);

        assert_eq!(
            is_filter_expr_prunable(
                &prepare_join_filter_simple(0),
                &left_eqp,
                &right_eqp,
            )?,
            (true, true)
        );
        assert_eq!(
            is_filter_expr_prunable(
                &prepare_join_filter_simple(1),
                &left_eqp,
                &right_eqp,
            )?,
            (true, false)
        );
        assert_eq!(
            is_filter_expr_prunable(
                &prepare_join_filter_simple(2),
                &left_eqp,
                &right_eqp,
            )?,
            (false, true)
        );
        assert_eq!(
            is_filter_expr_prunable(
                &prepare_join_filter_simple(3),
                &left_eqp,
                &right_eqp,
            )?,
            (true, true)
        );

        Ok(())
    }

    #[test]
    fn test_monotonicity_without_filter() -> Result<()> {
        let (schema_left, schema_right) = create_basic_schemas();
        let mut left_eqp = EquivalenceProperties::new(Arc::new(schema_left.clone()));
        let mut right_eqp = EquivalenceProperties::new(Arc::new(schema_right.clone()));
        left_eqp.add_new_orderings(vec![vec![PhysicalSortExpr {
            expr: col("left_column", &schema_left)?,
            options: SortOptions::default(),
        }]]);
        right_eqp.add_new_orderings(vec![vec![PhysicalSortExpr {
            expr: col("right_column", &schema_right)?,
            options: SortOptions::default(),
        }]]);

        for op in 1..4 {
            assert_eq!(
                is_filter_expr_prunable(
                    &prepare_join_filter_without_filter_expr(op),
                    &left_eqp,
                    &right_eqp,
                )?,
                (false, false)
            );
        }

        // expressions from the same table case:
        let (schema_left, schema_right) = create_two_column_schemas();
        let mut left_eqp = EquivalenceProperties::new(Arc::new(schema_left.clone()));
        let right_eqp = EquivalenceProperties::new(Arc::new(schema_right.clone()));
        left_eqp.add_new_orderings(vec![
            vec![PhysicalSortExpr {
                expr: col("left_column1", &schema_left)?,
                options: SortOptions::default(),
            }],
            vec![PhysicalSortExpr {
                expr: col("left_column2", &schema_left)?,
                options: SortOptions::default(),
            }],
        ]);
        left_eqp.add_new_orderings(vec![vec![PhysicalSortExpr {
            expr: col("right_column1", &schema_right)?,
            options: SortOptions::default(),
        }]]);

        assert_eq!(
            is_filter_expr_prunable(
                &prepare_join_filter_without_filter_expr(0),
                &left_eqp,
                &right_eqp,
            )?,
            (false, false)
        );

        Ok(())
    }

    #[test]
    fn test_monotonicity_asymmetric_filter() -> Result<()> {
        let (schema_left, schema_right) = create_basic_schemas();
        let mut left_eqp = EquivalenceProperties::new(Arc::new(schema_left.clone()));
        let mut right_eqp = EquivalenceProperties::new(Arc::new(schema_right.clone()));
        left_eqp.add_new_orderings(vec![vec![PhysicalSortExpr {
            expr: col("left_column", &schema_left)?,
            options: SortOptions::default(),
        }]]);
        right_eqp.add_new_orderings(vec![vec![PhysicalSortExpr {
            expr: col("right_column", &schema_right)?,
            options: SortOptions::default(),
        }]]);

        assert_eq!(
            is_filter_expr_prunable(
                &prepare_join_filter_asymmetric(0),
                &left_eqp,
                &right_eqp,
            )?,
            (true, true)
        );

        for config in 1..3 {
            assert_eq!(
                is_filter_expr_prunable(
                    &prepare_join_filter_asymmetric(config),
                    &left_eqp,
                    &right_eqp,
                )?,
                (false, false)
            );
        }

        Ok(())
    }

    #[test]
    fn test_monotonicity_more_columns() -> Result<()> {
        // left table has an increasing order wrt. left_column2,
        // right table has a decreasing order wrt. right_column1
        let (schema_left, schema_right) = create_two_column_schemas();

        let left_sorted_asc = PhysicalSortExpr {
            expr: col("left_column2", &schema_left)?,
            options: SortOptions::default(),
        };
        let right_sorted_desc = PhysicalSortExpr {
            expr: col("right_column1", &schema_right)?,
            options: SortOptions::default().not(),
        };

        let filter = prepare_join_filter_more_columns();
        let mut left_eqp = EquivalenceProperties::new(Arc::new(schema_left.clone()));
        let mut right_eqp = EquivalenceProperties::new(Arc::new(schema_left.clone()));
        left_eqp.add_new_orderings(vec![vec![left_sorted_asc.clone()]]);
        right_eqp.add_new_orderings(vec![vec![right_sorted_desc.clone()]]);

        // If we do not give any equivalence property to the schema, neither table can be pruned.
        assert_eq!(
            is_filter_expr_prunable(&filter, &left_eqp, &right_eqp,)?,
            (false, false)
        );

        let mut left_eqp = EquivalenceProperties::new(Arc::new(schema_left.clone()));
        let mut right_eqp = EquivalenceProperties::new(Arc::new(schema_right.clone()));
        left_eqp.add_equal_conditions(
            &col("left_column1", &schema_left)?,
            &col("left_column2", &schema_left)?,
        );
        left_eqp.add_new_orderings(vec![vec![left_sorted_asc.clone()]]);
        right_eqp.add_new_orderings(vec![vec![right_sorted_desc.clone()]]);
        // If we declare an equivalence on left columns, we will be able to prune left table.
        assert_eq!(
            is_filter_expr_prunable(&filter, &left_eqp, &right_eqp,)?,
            (true, false)
        );

        let mut left_eqp = EquivalenceProperties::new(Arc::new(schema_left.clone()));
        let mut right_eqp = EquivalenceProperties::new(Arc::new(schema_right.clone()));
        left_eqp.add_new_orderings(vec![vec![left_sorted_asc.clone()]]);
        left_eqp.add_equal_conditions(
            &col("left_column1", &schema_left)?,
            &col("left_column2", &schema_left)?,
        );
        right_eqp.add_new_orderings(vec![
            vec![right_sorted_desc.clone()],
            vec![PhysicalSortExpr {
                expr: col("right_column1", &schema_right)?,
                options: SortOptions {
                    descending: true,
                    nulls_first: false,
                },
            }],
            vec![PhysicalSortExpr {
                expr: col("right_column2", &schema_right)?,
                options: SortOptions {
                    descending: true,
                    nulls_first: false,
                },
            }],
        ]);
        // If we also add an ordering equivalence on right columns, then we get full prunability.
        assert_eq!(
            is_filter_expr_prunable(&filter, &left_eqp, &right_eqp)?,
            (true, true)
        );

        // Other scenarios:
        let left_eqp = EquivalenceProperties::new(Arc::new(schema_left.clone()));
        let mut right_eqp = EquivalenceProperties::new(Arc::new(schema_right.clone()));
        right_eqp.add_new_orderings(vec![vec![right_sorted_desc.clone()]]);
        assert_eq!(
            is_filter_expr_prunable(&filter, &left_eqp, &right_eqp,)?,
            (false, false)
        );

        let mut left_eqp = EquivalenceProperties::new(Arc::new(schema_left.clone()));
        let right_eqp = EquivalenceProperties::new(Arc::new(schema_right.clone()));
        left_eqp.add_new_orderings(vec![vec![left_sorted_asc.clone()]]);
        assert_eq!(
            is_filter_expr_prunable(&filter, &left_eqp, &right_eqp,)?,
            (false, false)
        );

        let mut left_eqp = EquivalenceProperties::new(Arc::new(schema_left.clone()));
        let mut right_eqp = EquivalenceProperties::new(Arc::new(schema_right.clone()));
        left_eqp.add_new_orderings(vec![vec![left_sorted_asc.clone()]]);
        right_eqp.add_new_orderings(vec![vec![right_sorted_desc.clone()]]);
        assert_eq!(
            is_filter_expr_prunable(&filter, &right_eqp, &right_eqp,)?,
            (false, false)
        );

        Ok(())
    }

    #[test]
    fn test_monotonicity_complex() -> Result<()> {
        // left table has an increasing order wrt. left_increasing,
        // right table has an increasing order wrt. right_increasing
        let (schema_left, schema_right) = create_complex_schemas();

        let mut left_equivalence =
            EquivalenceProperties::new(Arc::new(schema_left.clone()));
        left_equivalence.add_new_orderings(vec![
            vec![PhysicalSortExpr {
                expr: col("left_increasing", &schema_left)?,
                options: SortOptions {
                    descending: false,
                    nulls_first: true,
                },
            }],
            vec![PhysicalSortExpr {
                expr: col("left_decreasing", &schema_left)?,
                options: SortOptions {
                    descending: true,
                    nulls_first: false,
                },
            }],
        ]);

        let mut right_equivalence =
            EquivalenceProperties::new(Arc::new(schema_right.clone()));
        right_equivalence.add_new_orderings(vec![
            vec![PhysicalSortExpr {
                expr: col("right_increasing", &schema_right)?,
                options: SortOptions {
                    descending: false,
                    nulls_first: true,
                },
            }],
            vec![PhysicalSortExpr {
                expr: col("right_decreasing", &schema_right)?,
                options: SortOptions {
                    descending: true,
                    nulls_first: false,
                },
            }],
        ]);

        assert_eq!(
            is_filter_expr_prunable(
                &prepare_join_filter_complex1(),
                &left_equivalence,
                &right_equivalence,
            )?,
            (false, false)
        );

        assert_eq!(
            is_filter_expr_prunable(
                &prepare_join_filter_complex2(),
                &left_equivalence,
                &right_equivalence,
            )?,
            (false, false)
        );

        assert_eq!(
            is_filter_expr_prunable(
                &prepare_join_filter_complex3(),
                &left_equivalence,
                &right_equivalence,
            )?,
            (false, false)
        );

        assert_eq!(
            is_filter_expr_prunable(
                &prepare_join_filter_complex4(),
                &left_equivalence,
                &right_equivalence,
            )?,
            (false, true)
        );

        Ok(())
    }

    #[test]
    fn test_monotonicity_more_columns_eq_oeq() -> Result<()> {
        // left table has an increasing order wrt. left_column1 & left_column2 & left_column3,
        // right table has a decreasing order wrt. right_column1
        let (schema_left, schema_right) = create_three_column_schemas();

        let filter = prepare_join_filter_three_columns();

        let mut left_equal_properties = EquivalenceProperties::new(Arc::new(schema_left));
        left_equal_properties.add_new_orderings(vec![
            vec![PhysicalSortExpr {
                expr: Arc::new(Column::new("left_column2", 1)),
                options: SortOptions::default(),
            }],
            vec![PhysicalSortExpr {
                expr: Arc::new(Column::new("left_column3", 2)),
                options: SortOptions::default(),
            }],
        ]);
        left_equal_properties.add_equal_conditions(
            &(Arc::new(Column::new("left_column1", 0)) as _),
            &(Arc::new(Column::new("left_column2", 1)) as _),
        );
        let mut right_equal_properties =
            EquivalenceProperties::new(Arc::new(schema_right.clone()));
        right_equal_properties.add_new_orderings(vec![vec![PhysicalSortExpr {
            expr: Arc::new(Column::new("right_column1", 0)),
            options: SortOptions::default(),
        }]]);

        assert_eq!(
            is_filter_expr_prunable(
                &filter,
                &left_equal_properties,
                &right_equal_properties,
            )?,
            (true, true)
        );

        Ok(())
    }

    #[test]
    fn test_prunable_after_rewrite() -> Result<()> {
        // Left Schema:  a | b
        // Right Schema: x | y
        let schema_left = Schema::new(vec![
            Field::new("a_left", DataType::Int32, true),
            Field::new("b_left", DataType::Int32, true),
        ]);
        let schema_right = Schema::new(vec![
            Field::new("x_right", DataType::Int32, true),
            Field::new("y_right", DataType::Int32, true),
        ]);

        let mut left_equivalence =
            EquivalenceProperties::new(Arc::new(schema_left.clone()));
        left_equivalence.add_new_orderings(vec![
            vec![PhysicalSortExpr {
                expr: col("a_left", &schema_left)?,
                options: SortOptions {
                    descending: false,
                    nulls_first: true,
                },
            }],
            vec![PhysicalSortExpr {
                expr: col("b_left", &schema_left)?,
                options: SortOptions {
                    descending: false,
                    nulls_first: true,
                },
            }],
        ]);
        let mut right_equivalence =
            EquivalenceProperties::new(Arc::new(schema_right.clone()));
        right_equivalence.add_new_orderings(vec![
            vec![PhysicalSortExpr {
                expr: col("x_right", &schema_right)?,
                options: SortOptions {
                    descending: false,
                    nulls_first: true,
                },
            }],
            vec![PhysicalSortExpr {
                expr: col("y_right", &schema_right)?,
                options: SortOptions {
                    descending: true,
                    nulls_first: false,
                },
            }],
        ]);

        // Before rewrite: a_left-x_right>10 AND y_right+b_left<=5
        let expression = Arc::new(BinaryExpr::new(
            Arc::new(BinaryExpr::new(
                Arc::new(BinaryExpr::new(
                    Arc::new(Column::new("a_inter", 0)),
                    Operator::Minus,
                    Arc::new(Column::new("x_inter", 1)),
                )),
                Operator::Gt,
                Arc::new(Literal::new(ScalarValue::Int32(Some(10)))),
            )),
            Operator::And,
            Arc::new(BinaryExpr::new(
                Arc::new(BinaryExpr::new(
                    Arc::new(Column::new("y_inter", 2)),
                    Operator::Plus,
                    Arc::new(Column::new("b_inter", 3)),
                )),
                Operator::LtEq,
                Arc::new(Literal::new(ScalarValue::Int32(Some(5)))),
            )),
        ));
        let column_indices = vec![
            ColumnIndex {
                index: 0,
                side: JoinSide::Left,
            },
            ColumnIndex {
                index: 0,
                side: JoinSide::Right,
            },
            ColumnIndex {
                index: 1,
                side: JoinSide::Right,
            },
            ColumnIndex {
                index: 1,
                side: JoinSide::Left,
            },
        ];
        let schema = Schema::new(vec![
            Field::new("a_inter", DataType::Int32, false),
            Field::new("x_inter", DataType::Int32, false),
            Field::new("y_inter", DataType::Int32, false),
            Field::new("b_inter", DataType::Int32, false),
        ]);
        let filter = JoinFilter {
            expression: expression.clone(),
            column_indices: column_indices.clone(),
            schema: schema.clone(),
        };

        // The predicate expression "a_left-x_right>10 AND y_right+b_left<=5" is expected to be not prunable from either side.
        assert_eq!(
            is_filter_expr_prunable(&filter, &left_equivalence, &right_equivalence,)?,
            (false, false)
        );

        let modified_filter = separate_columns_of_filter_expression(filter);
        // After the rewrite, the expression becomes "a_left>10+x_right AND y_right<=5-b_left", which is prunable from both sides.
        assert_eq!(
            is_filter_expr_prunable(
                &modified_filter,
                &left_equivalence,
                &right_equivalence,
            )?,
            (true, true)
        );

        Ok(())
    }

    #[test]
    fn test_separate_columns_of_filter_expression_1() -> Result<()> {
        // a_left > x_right + 10 - b_left
        let expression = Arc::new(BinaryExpr::new(
            Arc::new(Column::new("a", 0)),
            Operator::Gt,
            Arc::new(BinaryExpr::new(
                Arc::new(Column::new("x", 1)),
                Operator::Plus,
                Arc::new(BinaryExpr::new(
                    Arc::new(Literal::new(ScalarValue::Int64(Some(10)))),
                    Operator::Minus,
                    Arc::new(Column::new("b", 2)),
                )),
            )),
        ));
        let column_indices = vec![
            ColumnIndex {
                index: 0,
                side: JoinSide::Left,
            },
            ColumnIndex {
                index: 0,
                side: JoinSide::Right,
            },
            ColumnIndex {
                index: 1,
                side: JoinSide::Left,
            },
        ];
        let schema = Schema::new(vec![
            Field::new("a", DataType::Int64, false),
            Field::new("x", DataType::Int64, false),
            Field::new("b", DataType::Int64, false),
        ]);
        let filter = JoinFilter {
            expression,
            column_indices,
            schema,
        };
        // a_left > x_right + 10 - b_left
        //             |
        //             |
        //             V
        // (a_left + b_left) > 10 + x_right
        let expected_expr = BinaryExpr::new(
            Arc::new(BinaryExpr::new(
                Arc::new(Column::new("a", 0)),
                Operator::Plus,
                Arc::new(Column::new("b", 2)),
            )),
            Operator::Gt,
            Arc::new(BinaryExpr::new(
                Arc::new(Literal::new(ScalarValue::Int64(Some(10)))),
                Operator::Plus,
                Arc::new(Column::new("x", 1)),
            )),
        );
        let result = separate_columns_of_filter_expression(filter);
        let result_expr = result
            .expression
            .as_any()
            .downcast_ref::<BinaryExpr>()
            .unwrap();
        assert!(expected_expr.eq(result_expr));

        Ok(())
    }

    #[test]
    fn test_separate_columns_of_filter_expression_2() -> Result<()> {
        // x_right <= a_left*10 - b_left/y_right
        let expression = Arc::new(BinaryExpr::new(
            Arc::new(Column::new("x", 0)),
            Operator::LtEq,
            Arc::new(BinaryExpr::new(
                Arc::new(BinaryExpr::new(
                    Arc::new(Column::new("a", 1)),
                    Operator::Multiply,
                    Arc::new(Literal::new(ScalarValue::Int64(Some(10)))),
                )),
                Operator::Minus,
                Arc::new(BinaryExpr::new(
                    Arc::new(Column::new("b", 2)),
                    Operator::Divide,
                    Arc::new(Column::new("y", 3)),
                )),
            )),
        ));
        let column_indices = vec![
            ColumnIndex {
                index: 0,
                side: JoinSide::Right,
            },
            ColumnIndex {
                index: 0,
                side: JoinSide::Left,
            },
            ColumnIndex {
                index: 1,
                side: JoinSide::Left,
            },
            ColumnIndex {
                index: 1,
                side: JoinSide::Right,
            },
        ];
        let schema = Schema::new(vec![
            Field::new("x", DataType::Int64, false),
            Field::new("a", DataType::Int64, false),
            Field::new("b", DataType::Int64, false),
            Field::new("y", DataType::Int64, false),
        ]);
        let filter = JoinFilter {
            expression,
            column_indices,
            schema,
        };

        // Unseparatable collections of columns (such as b_left/y_right in this test)
        // from different tables does not change the side.
        //
        // x_right <= a_left*10 - b_left/y_right
        //                   |
        //                   |
        //                   V
        // x_right + (b_left/y_right) <= (a_left*10)
        let expected_expr = BinaryExpr::new(
            Arc::new(BinaryExpr::new(
                Arc::new(Column::new("x", 0)),
                Operator::Plus,
                Arc::new(BinaryExpr::new(
                    Arc::new(Column::new("b", 2)),
                    Operator::Divide,
                    Arc::new(Column::new("y", 3)),
                )),
            )),
            Operator::LtEq,
            Arc::new(BinaryExpr::new(
                Arc::new(Column::new("a", 1)),
                Operator::Multiply,
                Arc::new(Literal::new(ScalarValue::Int64(Some(10)))),
            )),
        );
        let result = separate_columns_of_filter_expression(filter);
        let result_expr = result
            .expression
            .as_any()
            .downcast_ref::<BinaryExpr>()
            .unwrap();
        assert!(expected_expr.eq(result_expr));

        Ok(())
    }

    #[test]
    fn test_separate_columns_of_filter_expression_3() -> Result<()> {
        // (CAST(x_right) > CAST(a_left)) AND (NEGATIVE(y_right) < NEGATIVE(z_right)) AND (10 > b_left*c_left)
        let expression = Arc::new(BinaryExpr::new(
            Arc::new(BinaryExpr::new(
                Arc::new(BinaryExpr::new(
                    Arc::new(CastExpr::new(
                        Arc::new(Column::new("x", 0)),
                        DataType::Float64,
                        None,
                    )),
                    Operator::Gt,
                    Arc::new(CastExpr::new(
                        Arc::new(Column::new("a", 1)),
                        DataType::Float64,
                        None,
                    )),
                )),
                Operator::And,
                Arc::new(BinaryExpr::new(
                    Arc::new(NegativeExpr::new(Arc::new(Column::new("y", 2)))),
                    Operator::Lt,
                    Arc::new(NegativeExpr::new(Arc::new(Column::new("z", 3)))),
                )),
            )),
            Operator::And,
            Arc::new(BinaryExpr::new(
                Arc::new(Literal::new(ScalarValue::Int64(Some(10)))),
                Operator::Gt,
                Arc::new(BinaryExpr::new(
                    Arc::new(Column::new("b", 4)),
                    Operator::Multiply,
                    Arc::new(Column::new("c", 5)),
                )),
            )),
        ));
        let column_indices = vec![
            ColumnIndex {
                index: 0,
                side: JoinSide::Right,
            },
            ColumnIndex {
                index: 0,
                side: JoinSide::Left,
            },
            ColumnIndex {
                index: 1,
                side: JoinSide::Right,
            },
            ColumnIndex {
                index: 2,
                side: JoinSide::Right,
            },
            ColumnIndex {
                index: 1,
                side: JoinSide::Left,
            },
            ColumnIndex {
                index: 2,
                side: JoinSide::Left,
            },
        ];
        let schema = Schema::new(vec![
            Field::new("x", DataType::Int64, false),
            Field::new("a", DataType::Int64, false),
            Field::new("y", DataType::Int64, false),
            Field::new("z", DataType::Int64, false),
            Field::new("b", DataType::Int64, false),
            Field::new("c", DataType::Int64, false),
        ]);
        let filter = JoinFilter {
            expression,
            column_indices,
            schema,
        };

        // Expressions having multiple AND's are evaluated individually.
        //
        // (CAST(x_right) > CAST(a_left)) AND (NEGATIVE(y_right) < NEGATIVE(z_right)) AND (10 > b_left*c_left)
        //                                          |
        //                                          |
        //                                          V
        // (CAST(x_right) > CAST(a_left)) AND (0 < NEGATIVE(z_right) - NEGATIVE(y_right)) AND (10 > b_left*c_left)
        let expected_expr = BinaryExpr::new(
            Arc::new(BinaryExpr::new(
                Arc::new(BinaryExpr::new(
                    Arc::new(CastExpr::new(
                        Arc::new(Column::new("x", 0)),
                        DataType::Float64,
                        None,
                    )),
                    Operator::Gt,
                    Arc::new(CastExpr::new(
                        Arc::new(Column::new("a", 1)),
                        DataType::Float64,
                        None,
                    )),
                )),
                Operator::And,
                Arc::new(BinaryExpr::new(
                    Arc::new(Literal::new(ScalarValue::Int64(Some(0)))),
                    Operator::Lt,
                    Arc::new(BinaryExpr::new(
                        Arc::new(NegativeExpr::new(Arc::new(Column::new("z", 3)))),
                        Operator::Minus,
                        Arc::new(NegativeExpr::new(Arc::new(Column::new("y", 2)))),
                    )),
                )),
            )),
            Operator::And,
            Arc::new(BinaryExpr::new(
                Arc::new(Literal::new(ScalarValue::Int64(Some(10)))),
                Operator::Gt,
                Arc::new(BinaryExpr::new(
                    Arc::new(Column::new("b", 4)),
                    Operator::Multiply,
                    Arc::new(Column::new("c", 5)),
                )),
            )),
        );

        let result = separate_columns_of_filter_expression(filter);
        let result_expr = result
            .expression
            .as_any()
            .downcast_ref::<BinaryExpr>()
            .unwrap();
        assert!(expected_expr.eq(result_expr));

        Ok(())
    }

    #[test]
    fn test_separate_columns_of_filter_expression_4() -> Result<()> {
        // a_left/(x_right + b_left) + 2*a_left - y_right >= b_left - a_left - (y_right - x_right)
        let expression = Arc::new(BinaryExpr::new(
            Arc::new(BinaryExpr::new(
                Arc::new(BinaryExpr::new(
                    Arc::new(Column::new("a", 2)),
                    Operator::Divide,
                    Arc::new(BinaryExpr::new(
                        Arc::new(Column::new("x", 3)),
                        Operator::Plus,
                        Arc::new(Column::new("b", 0)),
                    )),
                )),
                Operator::Plus,
                Arc::new(BinaryExpr::new(
                    Arc::new(BinaryExpr::new(
                        Arc::new(Literal::new(ScalarValue::Int64(Some(2)))),
                        Operator::Multiply,
                        Arc::new(Column::new("a", 2)),
                    )),
                    Operator::Minus,
                    Arc::new(Column::new("y", 1)),
                )),
            )),
            Operator::GtEq,
            Arc::new(BinaryExpr::new(
                Arc::new(BinaryExpr::new(
                    Arc::new(Column::new("b", 0)),
                    Operator::Minus,
                    Arc::new(Column::new("a", 2)),
                )),
                Operator::Minus,
                Arc::new(BinaryExpr::new(
                    Arc::new(Column::new("y", 1)),
                    Operator::Minus,
                    Arc::new(Column::new("x", 3)),
                )),
            )),
        ));
        let column_indices = vec![
            ColumnIndex {
                index: 1,
                side: JoinSide::Left,
            },
            ColumnIndex {
                index: 1,
                side: JoinSide::Right,
            },
            ColumnIndex {
                index: 0,
                side: JoinSide::Left,
            },
            ColumnIndex {
                index: 0,
                side: JoinSide::Right,
            },
        ];
        let schema = Schema::new(vec![
            Field::new("b", DataType::Int64, false),
            Field::new("y", DataType::Int64, false),
            Field::new("a", DataType::Int64, false),
            Field::new("x", DataType::Int64, false),
        ]);
        let filter = JoinFilter {
            expression,
            column_indices,
            schema,
        };

        // The same columns which show up at different places in the overall expression are evaluated
        // as if they are different expressions. There is not any mathematical simplification.
        //
        // a_left/(x_right + b_left) + 2*a_left - y_right >= b_left - a_left - (y_right - x_right)
        //                                          |
        //                                          |
        //                                          V
        // (2*a_left + (a_left/(x_right + b_left)) + a_left)  - b_left  >= (y_right + x_right) - y_right
        let expected_expr = BinaryExpr::new(
            Arc::new(BinaryExpr::new(
                Arc::new(BinaryExpr::new(
                    Arc::new(BinaryExpr::new(
                        Arc::new(Literal::new(ScalarValue::Int64(Some(2)))),
                        Operator::Multiply,
                        Arc::new(Column::new("a", 2)),
                    )),
                    Operator::Plus,
                    Arc::new(BinaryExpr::new(
                        Arc::new(BinaryExpr::new(
                            Arc::new(Column::new("a", 2)),
                            Operator::Divide,
                            Arc::new(BinaryExpr::new(
                                Arc::new(Column::new("x", 3)),
                                Operator::Plus,
                                Arc::new(Column::new("b", 0)),
                            )),
                        )),
                        Operator::Plus,
                        Arc::new(Column::new("a", 2)),
                    )),
                )),
                Operator::Minus,
                Arc::new(Column::new("b", 0)),
            )),
            Operator::GtEq,
            Arc::new(BinaryExpr::new(
                Arc::new(BinaryExpr::new(
                    Arc::new(Column::new("y", 1)),
                    Operator::Plus,
                    Arc::new(Column::new("x", 3)),
                )),
                Operator::Minus,
                Arc::new(Column::new("y", 1)),
            )),
        );

        let result = separate_columns_of_filter_expression(filter);
        let result_expr = result
            .expression
            .as_any()
            .downcast_ref::<BinaryExpr>()
            .unwrap();
        assert!(expected_expr.eq(result_expr));

        Ok(())
    }

    #[test]
    fn test_separate_columns_of_filter_expression_5() -> Result<()> {
        // a_left - x_right > 0
        let expression = Arc::new(BinaryExpr::new(
            Arc::new(BinaryExpr::new(
                Arc::new(Column::new("a", 0)),
                Operator::Minus,
                Arc::new(Column::new("x", 1)),
            )),
            Operator::Gt,
            Arc::new(Literal::new(ScalarValue::Int16(Some(0)))),
        ));
        let column_indices = vec![
            ColumnIndex {
                index: 0,
                side: JoinSide::Left,
            },
            ColumnIndex {
                index: 0,
                side: JoinSide::Right,
            },
        ];
        let schema = Schema::new(vec![
            Field::new("a", DataType::Int64, false),
            Field::new("x", DataType::Int64, false),
        ]);
        let filter = JoinFilter {
            expression,
            column_indices,
            schema,
        };
        // a_left - x_right > 0
        //        |
        //        |
        //        V
        // a_left > x_right
        let expected_expr = Arc::new(BinaryExpr::new(
            Arc::new(Column::new("a", 0)),
            Operator::Gt,
            Arc::new(Column::new("x", 1)),
        ));
        let result = separate_columns_of_filter_expression(filter);
        let result_expr = result
            .expression
            .as_any()
            .downcast_ref::<BinaryExpr>()
            .unwrap();
        assert!(expected_expr.eq(result_expr));

        Ok(())
    }

    #[test]
    fn test_casted_boolean() -> Result<()> {
        let schema_left =
            Schema::new(vec![Field::new("left_column", DataType::Int32, true)]);
        let schema_right =
            Schema::new(vec![Field::new("right_column", DataType::Int32, true)]);
        let left_sorted_asc = PhysicalSortExpr {
            expr: col("left_column", &schema_left).unwrap(),
            options: SortOptions::default(),
        };
        let right_sorted_asc = PhysicalSortExpr {
            expr: col("right_column", &schema_right).unwrap(),
            options: SortOptions::default(),
        };

        let col_ind = vec![
            ColumnIndex {
                index: 0,
                side: JoinSide::Left,
            },
            ColumnIndex {
                index: 0,
                side: JoinSide::Right,
            },
        ];

        let fields: Fields = ["inter_left_column", "inter_right_column"]
            .into_iter()
            .map(|name| Field::new(name, DataType::Int32, true))
            .collect();
        let schema = Schema::new(fields);
        let left_col = col("inter_left_column", &schema).unwrap();
        let right_col = col("inter_right_column", &schema).unwrap();

        let left_and_1 = Arc::new(BinaryExpr::new(
            left_col.clone(),
            Operator::Plus,
            Arc::new(Literal::new(ScalarValue::Int32(Some(1)))),
        ));
        let left_and_2 = Arc::new(BinaryExpr::new(
            right_col.clone(),
            Operator::Plus,
            Arc::new(Literal::new(ScalarValue::Int32(Some(2)))),
        ));
        let right_and_1 = Arc::new(BinaryExpr::new(
            left_col,
            Operator::Plus,
            Arc::new(Literal::new(ScalarValue::Int32(Some(3)))),
        ));
        let right_and_2 = Arc::new(BinaryExpr::new(
            right_col,
            Operator::Plus,
            Arc::new(Literal::new(ScalarValue::Int32(Some(4)))),
        ));
        let (left_expr, right_expr) = (
            Arc::new(CastExpr::new(
                Arc::new(BinaryExpr::new(left_and_1, Operator::Gt, left_and_2)),
                DataType::Int32,
                None,
            )),
            Arc::new(BinaryExpr::new(right_and_1, Operator::Lt, right_and_2)),
        );

        // If the left expr has not been casted to Int32, that filter would prune both sides.
        // However, only right side is prunable now.
        // CAST((left_inc + 1) > (right_inc + 2)) AND ((left_inc + 3) < (right_inc + 4))
        let expr = Arc::new(BinaryExpr::new(
            Arc::new(CastExpr::new(left_expr, DataType::Boolean, None)),
            Operator::And,
            right_expr,
        ));

        let filter = JoinFilter {
            expression: expr,
            column_indices: col_ind,
            schema,
        };

        let mut left_eqp = EquivalenceProperties::new(Arc::new(schema_left.clone()));
        left_eqp.add_new_orderings(vec![vec![left_sorted_asc]]);
        let mut right_eqp = EquivalenceProperties::new(Arc::new(schema_right.clone()));
        right_eqp.add_new_orderings(vec![vec![right_sorted_asc]]);

        assert_eq!(
            is_filter_expr_prunable(&filter, &left_eqp, &right_eqp,)?,
            (false, true)
        );
        Ok(())
    }

    #[test]
    fn test_boolean_column() -> Result<()> {
        let schema_left = Schema::new(vec![
            Field::new("left_bool_column1", DataType::Boolean, true),
            Field::new("left_bool_column2", DataType::Boolean, true),
        ]);
        let schema_right =
            Schema::new(vec![Field::new("right_column", DataType::Int32, true)]);
        let left_sorted_asc = PhysicalSortExpr {
            expr: col("left_bool_column1", &schema_left).unwrap(),
            options: SortOptions::default(),
        };
        let right_sorted_asc = PhysicalSortExpr {
            expr: col("right_column", &schema_right).unwrap(),
            options: SortOptions::default(),
        };

        let col_ind = vec![
            ColumnIndex {
                index: 0,
                side: JoinSide::Left,
            },
            ColumnIndex {
                index: 1,
                side: JoinSide::Left,
            },
            ColumnIndex {
                index: 0,
                side: JoinSide::Right,
            },
        ];

        let fields: Fields = [
            Field::new("inter_left_bool_column1", DataType::Boolean, true),
            Field::new("inter_left_bool_column2", DataType::Boolean, true),
            Field::new("inter_right_column", DataType::Int32, true),
        ]
        .into_iter()
        .collect();
        let schema = Schema::new(fields);
        let left_col1 = col("inter_left_bool_column1", &schema).unwrap();
        let left_col2 = col("inter_left_bool_column2", &schema).unwrap();
        let right_col = col("inter_right_column", &schema).unwrap();

        let left_and_1 = left_col1.clone();
        let right_and_1 = Arc::new(CastExpr::new(
            Arc::new(BinaryExpr::new(
                left_col2,
                Operator::Plus,
                Arc::new(Literal::new(ScalarValue::Int32(Some(10)))),
            )),
            DataType::Int32,
            None,
        ));
        let right_and_2 = right_col;
        let right_expr: Arc<dyn PhysicalExpr> =
            Arc::new(BinaryExpr::new(right_and_1, Operator::Lt, right_and_2));
        // bool_inc_left1 AND ((CAST(bool_inc_left2)+10) < inc_right) : both prunable
        let expr = Arc::new(BinaryExpr::new(left_and_1, Operator::And, right_expr));

        let filter = JoinFilter {
            expression: expr,
            column_indices: col_ind,
            schema,
        };

        let mut left_eqp = EquivalenceProperties::new(Arc::new(schema_left.clone()));
        left_eqp.add_equal_conditions(
            &col("left_bool_column1", &schema_left)?,
            &col("left_bool_column2", &schema_left)?,
        );
        left_eqp.add_new_orderings(vec![vec![left_sorted_asc.clone()]]);

        let mut right_eqp = EquivalenceProperties::new(Arc::new(schema_right.clone()));
        right_eqp.add_new_orderings(vec![vec![right_sorted_asc.clone()]]);

        assert_eq!(
            is_filter_expr_prunable(&filter, &left_eqp, &right_eqp,)?,
            (true, true)
        );

        Ok(())
    }

    #[test]
    fn test_merge_equivalence_multi_eq() -> Result<()> {
        // intermediate schema: a_left, b_right, c_left, d_right
        let left_indices: [(usize, &ColumnIndex); 2] = [
            (
                0,
                &ColumnIndex {
                    index: 0,
                    side: JoinSide::Left,
                },
            ),
            (
                2,
                &ColumnIndex {
                    index: 1,
                    side: JoinSide::Left,
                },
            ),
        ];
        let right_indices: [(usize, &ColumnIndex); 2] = [
            (
                1,
                &ColumnIndex {
                    index: 0,
                    side: JoinSide::Right,
                },
            ),
            (
                3,
                &ColumnIndex {
                    index: 1,
                    side: JoinSide::Right,
                },
            ),
        ];
        let fields: Fields = ["a", "c"]
            .into_iter()
            .map(|name| Field::new(name, DataType::Int32, true))
            .collect();
        let left_schema = Schema::new(fields);
        let fields: Fields = ["b", "d"]
            .into_iter()
            .map(|name| Field::new(name, DataType::Int32, true))
            .collect();
        let right_schema = Schema::new(fields);
        let fields: Fields = ["a_left", "b_right", "c_left", "d_right"]
            .into_iter()
            .map(|name| Field::new(name, DataType::Int32, true))
            .collect();
        let filter_schema = Schema::new(fields);

        let mut left_equal_properties =
            EquivalenceProperties::new(Arc::new(left_schema.clone()));
        left_equal_properties
            .add_equal_conditions(&col("a", &left_schema)?, &col("c", &left_schema)?);
        let mut right_equal_properties =
            EquivalenceProperties::new(Arc::new(right_schema.clone()));
        right_equal_properties
            .add_equal_conditions(&col("d", &right_schema)?, &col("b", &right_schema)?);

        let eq = merge_equivalence_classes_for_intermediate_schema(
            &left_indices,
            &right_indices,
            &filter_schema,
            &left_equal_properties,
            &right_equal_properties,
        );

        let expected_eq_classes = vec![
            vec![
                col("a_left", &filter_schema)?,
                col("c_left", &filter_schema)?,
            ],
            vec![
                col("b_right", &filter_schema)?,
                col("d_right", &filter_schema)?,
            ],
        ];

        let classes = eq.eq_group().iter().cloned().collect::<Vec<_>>();
        assert_eq!(2, eq.eq_group().len());
        assert!(physical_exprs_bag_equal(
            &expected_eq_classes[0],
            &classes[0].clone().into_vec()
        ));
        assert!(physical_exprs_bag_equal(
            &expected_eq_classes[1],
            &classes[1].clone().into_vec()
        ));

        Ok(())
    }

    #[test]
    fn test_merge_lex_oeq() -> Result<()> {
        // intermediate schema: a_left, b_right, c_left, d_right, e_left
        let left_indices: [(usize, &ColumnIndex); 3] = [
            (
                0,
                &ColumnIndex {
                    index: 0,
                    side: JoinSide::Left,
                },
            ),
            (
                2,
                &ColumnIndex {
                    index: 1,
                    side: JoinSide::Left,
                },
            ),
            (
                4,
                &ColumnIndex {
                    index: 2,
                    side: JoinSide::Left,
                },
            ),
        ];
        let right_indices: [(usize, &ColumnIndex); 2] = [
            (
                1,
                &ColumnIndex {
                    index: 0,
                    side: JoinSide::Right,
                },
            ),
            (
                3,
                &ColumnIndex {
                    index: 1,
                    side: JoinSide::Right,
                },
            ),
        ];
        let fields: Fields = ["a", "c", "e"]
            .into_iter()
            .map(|name| Field::new(name, DataType::Int32, true))
            .collect();
        let left_schema = Schema::new(fields);
        let fields: Fields = ["b", "d"]
            .into_iter()
            .map(|name| Field::new(name, DataType::Int32, true))
            .collect();
        let right_schema = Schema::new(fields);
        let fields: Fields = ["a_left", "b_right", "c_left", "d_right", "e_left"]
            .into_iter()
            .map(|name| Field::new(name, DataType::Int32, true))
            .collect();
        let filter_schema = Schema::new(fields);

        let mut left_equal_properties = EquivalenceProperties::new(Arc::new(left_schema));
        left_equal_properties.add_new_orderings(vec![
            vec![PhysicalSortExpr {
                expr: Arc::new(Column::new("a", 0)),
                options: SortOptions::default(),
            }],
            vec![
                PhysicalSortExpr {
                    expr: Arc::new(Column::new("e", 2)),
                    options: SortOptions::default(),
                },
                PhysicalSortExpr {
                    expr: Arc::new(Column::new("c", 1)),
                    options: SortOptions::default(),
                },
            ],
        ]);

        let mut right_equal_properties =
            EquivalenceProperties::new(Arc::new(right_schema));
        right_equal_properties.add_new_orderings(vec![
            vec![PhysicalSortExpr {
                expr: Arc::new(Column::new("b", 0)),
                options: SortOptions::default(),
            }],
            vec![PhysicalSortExpr {
                expr: Arc::new(Column::new("d", 1)),
                options: SortOptions::default(),
            }],
        ]);
        let eq = merge_equivalence_classes_for_intermediate_schema(
            &left_indices,
            &right_indices,
            &filter_schema,
            &left_equal_properties,
            &right_equal_properties,
        );

        let expected_oeq_classes = OrderingEquivalenceClass::new(vec![
            vec![PhysicalSortExpr {
                expr: Arc::new(Column::new("a_left", 0)),
                options: SortOptions::default(),
            }],
            vec![
                PhysicalSortExpr {
                    expr: Arc::new(Column::new("e_left", 4)),
                    options: SortOptions::default(),
                },
                PhysicalSortExpr {
                    expr: Arc::new(Column::new("c_left", 2)),
                    options: SortOptions::default(),
                },
            ],
            vec![PhysicalSortExpr {
                expr: Arc::new(Column::new("b_right", 1)),
                options: SortOptions::default(),
            }],
            vec![PhysicalSortExpr {
                expr: Arc::new(Column::new("d_right", 3)),
                options: SortOptions::default(),
            }],
        ]);

        assert_eq!(0, eq.eq_group().len());
        let oeq_class = eq.oeq_class();
        for item in expected_oeq_classes.iter() {
            assert!(oeq_class.contains(item));
        }

        Ok(())
    }

    #[test]
    fn test_merge_lex_oeq_suffix() -> Result<()> {
        // intermediate schema: "c_left", "b_right", "e_left", "d_right"
        let left_indices: [(usize, &ColumnIndex); 2] = [
            (
                0,
                &ColumnIndex {
                    index: 1,
                    side: JoinSide::Left,
                },
            ),
            (
                2,
                &ColumnIndex {
                    index: 2,
                    side: JoinSide::Left,
                },
            ),
        ];
        let right_indices: [(usize, &ColumnIndex); 2] = [
            (
                1,
                &ColumnIndex {
                    index: 0,
                    side: JoinSide::Right,
                },
            ),
            (
                3,
                &ColumnIndex {
                    index: 1,
                    side: JoinSide::Right,
                },
            ),
        ];
        let fields: Fields = ["a", "c", "e"]
            .into_iter()
            .map(|name| Field::new(name, DataType::Int32, true))
            .collect();
        let left_schema = Schema::new(fields);
        let fields: Fields = ["b", "d"]
            .into_iter()
            .map(|name| Field::new(name, DataType::Int32, true))
            .collect();
        let right_schema = Schema::new(fields);
        let fields: Fields = ["c_left", "b_right", "e_left", "d_right"]
            .into_iter()
            .map(|name| Field::new(name, DataType::Int32, true))
            .collect();
        let filter_schema = Schema::new(fields);

        let mut left_equal_properties = EquivalenceProperties::new(Arc::new(left_schema));
        left_equal_properties.add_new_orderings(vec![vec![
            PhysicalSortExpr {
                expr: Arc::new(Column::new("a", 0)),
                options: SortOptions::default(),
            },
            PhysicalSortExpr {
                expr: Arc::new(Column::new("c", 1)),
                options: SortOptions::default(),
            },
        ]]);

        let mut right_equal_properties =
            EquivalenceProperties::new(Arc::new(right_schema));
        right_equal_properties.add_new_orderings(vec![
            vec![PhysicalSortExpr {
                expr: Arc::new(Column::new("b", 0)),
                options: SortOptions::default(),
            }],
            vec![PhysicalSortExpr {
                expr: Arc::new(Column::new("d", 1)),
                options: SortOptions::default(),
            }],
        ]);
        let eq = merge_equivalence_classes_for_intermediate_schema(
            &left_indices,
            &right_indices,
            &filter_schema,
            &left_equal_properties,
            &right_equal_properties,
        );

        let expected_oeq_classes = OrderingEquivalenceClass::new(vec![
            vec![PhysicalSortExpr {
                expr: Arc::new(Column::new("b_right", 1)),
                options: SortOptions::default(),
            }],
            vec![PhysicalSortExpr {
                expr: Arc::new(Column::new("d_right", 3)),
                options: SortOptions::default(),
            }],
        ]);

        assert_eq!(0, eq.eq_group().len());
        let oeq_class = eq.oeq_class();
        for item in expected_oeq_classes.iter() {
            assert!(oeq_class.contains(item));
        }

        Ok(())
    }

    #[test]
    fn test_merge_equivalence_complex() -> Result<()> {
        // intermediate schema: a_left, b_left, c_right, d_left, e_right, f_left
        let left_indices: [(usize, &ColumnIndex); 4] = [
            (
                0,
                &ColumnIndex {
                    index: 0,
                    side: JoinSide::Left,
                },
            ),
            (
                1,
                &ColumnIndex {
                    index: 1,
                    side: JoinSide::Left,
                },
            ),
            (
                3,
                &ColumnIndex {
                    index: 3,
                    side: JoinSide::Left,
                },
            ),
            (
                5,
                &ColumnIndex {
                    index: 4,
                    side: JoinSide::Left,
                },
            ),
        ];
        let right_indices: [(usize, &ColumnIndex); 2] = [
            (
                2,
                &ColumnIndex {
                    index: 0,
                    side: JoinSide::Right,
                },
            ),
            (
                4,
                &ColumnIndex {
                    index: 2,
                    side: JoinSide::Right,
                },
            ),
        ];
        let fields: Fields = ["a", "b", "x", "d", "f"]
            .into_iter()
            .map(|name| Field::new(name, DataType::Int32, true))
            .collect();
        let left_schema = Schema::new(fields);
        let fields: Fields = ["c", "y", "e"]
            .into_iter()
            .map(|name| Field::new(name, DataType::Int32, true))
            .collect();
        let right_schema = Schema::new(fields);
        let fields: Fields =
            ["a_left", "b_left", "c_right", "d_left", "e_right", "f_left"]
                .into_iter()
                .map(|name| Field::new(name, DataType::Int32, true))
                .collect();
        let filter_schema = Schema::new(fields);

        let mut left_equal_properties =
            EquivalenceProperties::new(Arc::new(left_schema.clone()));
        left_equal_properties
            .add_equal_conditions(&col("b", &left_schema)?, &col("f", &left_schema)?);

        left_equal_properties.add_new_orderings(vec![
            vec![PhysicalSortExpr {
                expr: Arc::new(Column::new("b", 1)),
                options: SortOptions::default(),
            }],
            vec![PhysicalSortExpr {
                expr: Arc::new(Column::new("d", 3)),
                options: SortOptions::default(),
            }],
            vec![PhysicalSortExpr {
                expr: Arc::new(Column::new("a", 0)),
                options: SortOptions::default(),
            }],
        ]);

        let mut right_equal_properties =
            EquivalenceProperties::new(Arc::new(right_schema.clone()));
        right_equal_properties.add_new_orderings(vec![
            vec![PhysicalSortExpr {
                expr: Arc::new(Column::new("c", 0)),
                options: SortOptions::default(),
            }],
            vec![PhysicalSortExpr {
                expr: Arc::new(Column::new("e", 2)),
                options: SortOptions::default(),
            }],
        ]);

        let eq = merge_equivalence_classes_for_intermediate_schema(
            &left_indices,
            &right_indices,
            &filter_schema,
            &left_equal_properties,
            &right_equal_properties,
        );

        let expected_eq_classes = vec![
            col("b_left", &filter_schema)?,
            col("f_left", &filter_schema)?,
        ];

        let expected_oeq_classes = OrderingEquivalenceClass::new(vec![
            vec![PhysicalSortExpr {
                expr: Arc::new(Column::new("b_left", 1)),
                options: SortOptions::default(),
            }],
            vec![PhysicalSortExpr {
                expr: Arc::new(Column::new("c_right", 2)),
                options: SortOptions::default(),
            }],
            vec![PhysicalSortExpr {
                expr: Arc::new(Column::new("a_left", 0)),
                options: SortOptions::default(),
            }],
            vec![PhysicalSortExpr {
                expr: Arc::new(Column::new("e_right", 4)),
                options: SortOptions::default(),
            }],
            vec![PhysicalSortExpr {
                expr: Arc::new(Column::new("d_left", 3)),
                options: SortOptions::default(),
            }],
        ]);

        let classes = eq.eq_group().iter().cloned().collect::<Vec<_>>();
        assert_eq!(1, classes.len());
        assert!(physical_exprs_bag_equal(
            &expected_eq_classes,
            &classes[0].clone().into_vec()
        ));

        let oeq_class = eq.oeq_class();
        for item in expected_oeq_classes.iter() {
            assert!(oeq_class.contains(item));
        }

        Ok(())
    }

    #[test]
    fn test_transform_orders() -> Result<()> {
        let class = [
            PhysicalSortExpr {
                expr: Arc::new(BinaryExpr::new(
                    Arc::new(Column::new("left_column1", 0)),
                    Operator::Plus,
                    Arc::new(Column::new("left_column2", 1)),
                )),
                options: SortOptions::default(),
            },
            PhysicalSortExpr {
                expr: Arc::new(Column::new("left_column2", 1)),
                options: SortOptions::default(),
            },
        ];
        let indices = [(
            0_usize,
            &ColumnIndex {
                index: 1,
                side: JoinSide::Left,
            },
        )];
        let fields: Fields = [
            Field::new("inter_left_column2", DataType::Int32, true),
            Field::new("inter_right_column1", DataType::Int32, true),
        ]
        .into_iter()
        .collect();
        let mut eq = EquivalenceProperties::new(Schema::new(fields.clone()).into());
        eq.add_new_orderings(vec![vec![
            PhysicalSortExpr {
                expr: Arc::new(BinaryExpr::new(
                    Arc::new(Column::new("left_column1", 0)),
                    Operator::Plus,
                    Arc::new(Column::new("left_column2", 1)),
                )),
                options: SortOptions::default(),
            },
            PhysicalSortExpr {
                expr: Arc::new(Column::new("left_column2", 1)),
                options: SortOptions::default(),
            },
        ]]);

        assert_eq!(transform_orders(&class, &indices, &fields, &eq), vec![]);

        Ok(())
    }
}<|MERGE_RESOLUTION|>--- conflicted
+++ resolved
@@ -46,20 +46,6 @@
     let left_indices = collect_one_side_columns(&filter.column_indices, JoinSide::Left);
     let right_indices = collect_one_side_columns(&filter.column_indices, JoinSide::Right);
 
-<<<<<<< HEAD
-    // println!("left_indices {:?}", left_indices);
-    // println!("right_indices {:?}", right_indices);
-
-    let left_sort_expr =
-        intermediate_schema_sort_expr(left_sort_expr, &left_indices, filter.schema())?;
-    let right_sort_expr =
-        intermediate_schema_sort_expr(right_sort_expr, &right_indices, filter.schema())?;
-
-    // println!("left_sort_expr {:?}", left_sort_expr);
-    // println!("right_sort_expr {:?}", right_sort_expr);
-    // println!("filter.schema() {}", filter.schema());
-=======
->>>>>>> 53e780f6
     let new_eq = merge_equivalence_classes_for_intermediate_schema(
         &left_indices,
         &right_indices,
@@ -455,34 +441,6 @@
     let grp = eq.eq_group();
     class
         .iter()
-<<<<<<< HEAD
-        .take_while(|order| {
-            let columns = collect_columns(&order.expr);
-            let columns = columns.iter().collect::<Vec<_>>();
-            columns.iter().any(|c| {
-                indices
-                    .iter()
-                    .any(|(_ind, col_ind)| col_ind.index == c.index())
-            })
-        })
-        .filter_map(|order| {
-            let mut order = order.clone();
-            order.expr = order
-                .expr
-                .transform(&|expr| {
-                    if let Some(col) = expr.as_any().downcast_ref::<Column>() {
-                        if let Some(position) = indices
-                            .iter()
-                            .find(|(_ind, col_ind)| col_ind.index == col.index())
-                        {
-                            return Ok(Transformed::Yes(Arc::new(Column::new(
-                                fields[position.0].name(),
-                                position.0,
-                            ))));
-                        }
-                    }
-                    Ok(Transformed::No(expr))
-=======
         .map_while(|order| {
             let columns = collect_columns(&order.expr);
 
@@ -518,7 +476,6 @@
                         })
                         .unwrap();
                     order
->>>>>>> 53e780f6
                 })
                 .unwrap();
             Some(eq.eq_group().normalize_sort_exprs(&[order])[0].clone())
