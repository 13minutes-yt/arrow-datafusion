--- conflicted
+++ resolved
@@ -45,16 +45,9 @@
     joins::StreamJoinPartitionMode,
     joins::{
         stream_join_utils::{
-<<<<<<< HEAD
-            build_filter_input_order, calculate_side_prune_length_helper,
-            combine_two_batches, get_pruning_anti_indices, get_pruning_semi_indices,
-            prepare_sorted_exprs, record_visited_indices, EagerJoinStream,
-            EagerJoinStreamState, PruningJoinHashMap, SortedFilterExpr,
-=======
             build_filter_input_order, combine_two_batches, get_pruning_anti_indices,
             get_pruning_semi_indices, prepare_sorted_exprs, record_visited_indices,
             EagerJoinStream, EagerJoinStreamState, PruningJoinHashMap, SortedFilterExpr,
->>>>>>> b1cb5a2b
             StreamJoinMetrics, StreamJoinStateResult,
         },
         utils::{
